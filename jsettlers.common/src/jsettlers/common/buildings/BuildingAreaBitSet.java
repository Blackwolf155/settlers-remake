/*******************************************************************************
 * Copyright (c) 2015
 *
 * Permission is hereby granted, free of charge, to any person obtaining a copy of this software and associated documentation files (the "Software"),
 * to deal in the Software without restriction, including without limitation the rights to use, copy, modify, merge, publish, distribute, sublicense,
 * and/or sell copies of the Software, and to permit persons to whom the Software is furnished to do so, subject to the following conditions:
 *
 * The above copyright notice and this permission notice shall be included in all copies or substantial portions of the Software.
 *
 * THE SOFTWARE IS PROVIDED "AS IS", WITHOUT WARRANTY OF ANY KIND, EXPRESS OR IMPLIED, INCLUDING BUT NOT LIMITED TO THE WARRANTIES OF MERCHANTABILITY,
 * FITNESS FOR A PARTICULAR PURPOSE AND NONINFRINGEMENT. IN NO EVENT SHALL THE AUTHORS OR COPYRIGHT HOLDERS BE LIABLE FOR ANY CLAIM, DAMAGES OR OTHER
 * LIABILITY, WHETHER IN AN ACTION OF CONTRACT, TORT OR OTHERWISE, ARISING FROM, OUT OF OR IN CONNECTION WITH THE SOFTWARE OR THE USE OR OTHER
 * DEALINGS IN THE SOFTWARE.
 *******************************************************************************/
package jsettlers.common.buildings;

import java.util.BitSet;

import jsettlers.common.position.RelativePoint;

/**
<<<<<<< HEAD
 * 
=======
 * This class defines the area for a building using a rectangular bitset.
>>>>>>> d74213e0
 * 
 * @author Andreas Eberle
 * 
 */
public final class BuildingAreaBitSet {
<<<<<<< HEAD
	public final BitSet bitSet;
	public final RelativePoint aPosition;
	public final short width;
	public final short height;
	public final short minX;
	public final short minY;
	public final short maxX;
	public final short maxY;
	public final int numberOfPositions;

	public final short xJumps[];
	public final short yJumps[];

	public BuildingAreaBitSet(RelativePoint[] protectedTiles) {
		short minX = protectedTiles[0].getDx();
		short maxX = protectedTiles[0].getDx();
		short minY = protectedTiles[0].getDy();
		short maxY = protectedTiles[0].getDy();
		for (int i = 0; i < protectedTiles.length; i++) {
			minX = min(minX, protectedTiles[i].getDx());
			maxX = max(maxX, protectedTiles[i].getDx());
			minY = min(minY, protectedTiles[i].getDy());
			maxY = max(maxY, protectedTiles[i].getDy());
		}

		this.aPosition = protectedTiles[0];
		this.numberOfPositions = protectedTiles.length;

		this.minX = minX;
		this.minY = minY;
		this.maxX = maxX;
		this.maxY = maxY;

		this.width = (short) (maxX - minX + 1);
		this.height = (short) (maxY - minY + 1);

		this.bitSet = new BitSet(width * height);

		for (int i = 0; i < protectedTiles.length; i++) {
			set(protectedTiles[i].getDx(), protectedTiles[i].getDy());
		}

		// calculate jump tables
		this.xJumps = new short[width * height];
		calculateXJumps();
		this.yJumps = new short[width * height];
		calculateYJumps();
	}

	private void calculateXJumps() {
		for (int y = 0; y < height; y++) {
			short jumpsCtr = 0;
			for (int x = 0; x < width; x++) {
				final int index = x + y * width;

				if (bitSet.get(index)) { // if position blocked
					xJumps[index] = ++jumpsCtr;
				} else { // if it's free, let the default value (0) in the array and reset jumpsCtr
					jumpsCtr = 0;
				}
			}
		}
	}

	private void calculateYJumps() {
		for (int x = 0; x < width; x++) {
			short jumpsCtr = 0;
			for (int y = 0; y < height; y++) {
				final int index = x + y * width;

				if (bitSet.get(index)) { // if position blocked
					yJumps[index] = ++jumpsCtr;
				} else { // if it's free, let the default value (0) in the array and reset jumpsCtr
					jumpsCtr = 0;
				}
			}
		}
	}

	public final boolean getWithoutOffset(short x, short y) {
		return this.bitSet.get((x) + width * (y));
	}

	public final void set(short x, short y) {
		this.bitSet.set((x - minX) + width * (y - minY));
	}

	public final boolean get(short x, short y) {
		return this.bitSet.get((x - minX) + width * (y - minY));
	}

	private final static short max(short first, short second) {
		if (first > second) {
			return first;
		} else {
			return second;
		}
	}

	private final static short min(short first, short second) {
		if (first < second) {
			return first;
		} else {
			return second;
		}
	}
=======
  /**
   * The bit set for the area. It has a size of width*height. For each relative (x,y) point the bit
   * x + width * y is set if that position is contained in this set.
   */
  public final BitSet bitSet;
  /**
   * One position that is contained in this set.
   */
  public final RelativePoint aPosition;
  /**
   * The (maximum) width of this set.
   */
  public final short width;
  /**
   * The (maximum) height of the area of this set.
   */
  public final short height;
  /**
   * Minimum X value in this set.
   */
  public final short minX;
  /**
   * Minimum Y value in this set.
   */
  public final short minY;
  /**
   * Maximum X value in this set.
   */
  public final short maxX;
  /**
   * Maximum Y value in this set.
   */
  public final short maxY;
  /**
   * Number of positions contained in this set.
   */
  public final int numberOfPositions;

  /**
   * A jump table used by the construction mark algorithm.
   */
  public final short[] xJumps;
  /**
   * A jump table used by the construction mark algorithm.
   */
  public final short[] yJumps;

  /**
   * Creates a new area bit set.
   * 
   * @param protectedTiles
   *          The points that should be contained in this set.
   */
  public BuildingAreaBitSet(RelativePoint[] protectedTiles) {
    short minX = protectedTiles[0].getDx();
    short maxX = protectedTiles[0].getDx();
    short minY = protectedTiles[0].getDy();
    short maxY = protectedTiles[0].getDy();
    for (int i = 0; i < protectedTiles.length; i++) {
      minX = min(minX, protectedTiles[i].getDx());
      maxX = max(maxX, protectedTiles[i].getDx());
      minY = min(minY, protectedTiles[i].getDy());
      maxY = max(maxY, protectedTiles[i].getDy());
    }

    this.aPosition = protectedTiles[0];
    this.numberOfPositions = protectedTiles.length;

    this.minX = minX;
    this.minY = minY;
    this.maxX = maxX;
    this.maxY = maxY;

    this.width = (short) (maxX - minX + 1);
    this.height = (short) (maxY - minY + 1);

    this.bitSet = new BitSet(width * height);

    for (int i = 0; i < protectedTiles.length; i++) {
      set(protectedTiles[i].getDx(), protectedTiles[i].getDy());
    }

    // calculate jump tables
    this.xJumps = new short[width * height];
    calculateXJumps();
    this.yJumps = new short[width * height];
    calculateYJumps();
  }

  private void calculateXJumps() {
    for (int y = 0; y < height; y++) {
      short jumpsCtr = 0;
      for (int x = 0; x < width; x++) {
        final int index = x + y * width;

        if (bitSet.get(index)) { // if position blocked
          xJumps[index] = ++jumpsCtr;
        } else { // if it's free, let the default value (0) in the array and reset jumpsCtr
          jumpsCtr = 0;
        }
      }
    }
  }

  private void calculateYJumps() {
    for (int x = 0; x < width; x++) {
      short jumpsCtr = 0;
      for (int y = 0; y < height; y++) {
        final int index = x + y * width;

        if (bitSet.get(index)) { // if position blocked
          yJumps[index] = ++jumpsCtr;
        } else { // if it's free, let the default value (0) in the array and reset jumpsCtr
          jumpsCtr = 0;
        }
      }
    }
  }

  public boolean getWithoutOffset(short x, short y) {
    return this.bitSet.get(index(x, y));
  }

  public void set(short x, short y) {
    this.bitSet.set(index(x - minX, y - minY));
  }

  public boolean get(short x, short y) {
    return this.bitSet.get(index(x - minX, y - minY));
  }

  private int index(int relativeX, int relativeY) {
    return relativeX + width * relativeY;
  }

  private static short max(short first, short second) {
    if (first > second) {
      return first;
    } else {
      return second;
    }
  }

  private static short min(short first, short second) {
    if (first < second) {
      return first;
    } else {
      return second;
    }
  }
>>>>>>> d74213e0
}<|MERGE_RESOLUTION|>--- conflicted
+++ resolved
@@ -19,124 +19,12 @@
 import jsettlers.common.position.RelativePoint;
 
 /**
-<<<<<<< HEAD
- * 
-=======
  * This class defines the area for a building using a rectangular bitset.
->>>>>>> d74213e0
  * 
  * @author Andreas Eberle
  * 
  */
 public final class BuildingAreaBitSet {
-<<<<<<< HEAD
-	public final BitSet bitSet;
-	public final RelativePoint aPosition;
-	public final short width;
-	public final short height;
-	public final short minX;
-	public final short minY;
-	public final short maxX;
-	public final short maxY;
-	public final int numberOfPositions;
-
-	public final short xJumps[];
-	public final short yJumps[];
-
-	public BuildingAreaBitSet(RelativePoint[] protectedTiles) {
-		short minX = protectedTiles[0].getDx();
-		short maxX = protectedTiles[0].getDx();
-		short minY = protectedTiles[0].getDy();
-		short maxY = protectedTiles[0].getDy();
-		for (int i = 0; i < protectedTiles.length; i++) {
-			minX = min(minX, protectedTiles[i].getDx());
-			maxX = max(maxX, protectedTiles[i].getDx());
-			minY = min(minY, protectedTiles[i].getDy());
-			maxY = max(maxY, protectedTiles[i].getDy());
-		}
-
-		this.aPosition = protectedTiles[0];
-		this.numberOfPositions = protectedTiles.length;
-
-		this.minX = minX;
-		this.minY = minY;
-		this.maxX = maxX;
-		this.maxY = maxY;
-
-		this.width = (short) (maxX - minX + 1);
-		this.height = (short) (maxY - minY + 1);
-
-		this.bitSet = new BitSet(width * height);
-
-		for (int i = 0; i < protectedTiles.length; i++) {
-			set(protectedTiles[i].getDx(), protectedTiles[i].getDy());
-		}
-
-		// calculate jump tables
-		this.xJumps = new short[width * height];
-		calculateXJumps();
-		this.yJumps = new short[width * height];
-		calculateYJumps();
-	}
-
-	private void calculateXJumps() {
-		for (int y = 0; y < height; y++) {
-			short jumpsCtr = 0;
-			for (int x = 0; x < width; x++) {
-				final int index = x + y * width;
-
-				if (bitSet.get(index)) { // if position blocked
-					xJumps[index] = ++jumpsCtr;
-				} else { // if it's free, let the default value (0) in the array and reset jumpsCtr
-					jumpsCtr = 0;
-				}
-			}
-		}
-	}
-
-	private void calculateYJumps() {
-		for (int x = 0; x < width; x++) {
-			short jumpsCtr = 0;
-			for (int y = 0; y < height; y++) {
-				final int index = x + y * width;
-
-				if (bitSet.get(index)) { // if position blocked
-					yJumps[index] = ++jumpsCtr;
-				} else { // if it's free, let the default value (0) in the array and reset jumpsCtr
-					jumpsCtr = 0;
-				}
-			}
-		}
-	}
-
-	public final boolean getWithoutOffset(short x, short y) {
-		return this.bitSet.get((x) + width * (y));
-	}
-
-	public final void set(short x, short y) {
-		this.bitSet.set((x - minX) + width * (y - minY));
-	}
-
-	public final boolean get(short x, short y) {
-		return this.bitSet.get((x - minX) + width * (y - minY));
-	}
-
-	private final static short max(short first, short second) {
-		if (first > second) {
-			return first;
-		} else {
-			return second;
-		}
-	}
-
-	private final static short min(short first, short second) {
-		if (first < second) {
-			return first;
-		} else {
-			return second;
-		}
-	}
-=======
   /**
    * The bit set for the area. It has a size of width*height. For each relative (x,y) point the bit
    * x + width * y is set if that position is contained in this set.
@@ -287,5 +175,4 @@
       return second;
     }
   }
->>>>>>> d74213e0
 }