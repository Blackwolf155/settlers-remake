--- conflicted
+++ resolved
@@ -27,13 +27,8 @@
 	LOW(1),
 	HIGH(2), ;
 
-<<<<<<< HEAD
-	public static final EPriority[] values = EPriority.values();
-	public static final int NUMBER_OF_PRIORITIES = values.length;
-=======
 	public static final EPriority[] VALUES = EPriority.values();
 	public static final int NUMBER_OF_PRIORITIES = VALUES.length;
->>>>>>> d74213e0
 	public static final EPriority DEFAULT = EPriority.LOW;
 
 	public final byte ordinal;
