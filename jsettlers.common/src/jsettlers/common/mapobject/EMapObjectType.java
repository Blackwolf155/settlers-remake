--- conflicted
+++ resolved
@@ -143,11 +143,7 @@
 	 */
 	INFORMABLE_MAP_OBJECT;
 
-<<<<<<< HEAD
-	public static final EMapObjectType[] values = EMapObjectType.values();
-=======
 	public static final EMapObjectType[] VALUES = EMapObjectType.values();
->>>>>>> d74213e0
 	public final byte ordinal;
 
 	private EMapObjectType() {
