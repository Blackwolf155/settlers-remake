/*******************************************************************************
 * Copyright (c) 2015
 *
 * Permission is hereby granted, free of charge, to any person obtaining a copy of this software and associated documentation files (the "Software"),
 * to deal in the Software without restriction, including without limitation the rights to use, copy, modify, merge, publish, distribute, sublicense,
 * and/or sell copies of the Software, and to permit persons to whom the Software is furnished to do so, subject to the following conditions:
 *
 * The above copyright notice and this permission notice shall be included in all copies or substantial portions of the Software.
 *
 * THE SOFTWARE IS PROVIDED "AS IS", WITHOUT WARRANTY OF ANY KIND, EXPRESS OR IMPLIED, INCLUDING BUT NOT LIMITED TO THE WARRANTIES OF MERCHANTABILITY,
 * FITNESS FOR A PARTICULAR PURPOSE AND NONINFRINGEMENT. IN NO EVENT SHALL THE AUTHORS OR COPYRIGHT HOLDERS BE LIABLE FOR ANY CLAIM, DAMAGES OR OTHER
 * LIABILITY, WHETHER IN AN ACTION OF CONTRACT, TORT OR OTHERWISE, ARISING FROM, OUT OF OR IN CONNECTION WITH THE SOFTWARE OR THE USE OR OTHER
 * DEALINGS IN THE SOFTWARE.
 *******************************************************************************/
package jsettlers.common.movable;

import jsettlers.common.position.ShortPoint2D;

/**
 * Enumeration for directions that can be gone on the grid.
 * 
 * @author Andreas Eberle
 */
public enum EDirection {
	NORTH_EAST(0, -1),
	EAST(1, 0),
	SOUTH_EAST(1, 1),
	SOUTH_WEST(0, 1),
	WEST(-1, 0),
	NORTH_WEST(-1, -1);

	private static final double TAN_67_5 = Math.tan(Math.toRadians(45 + 22.5));
	private static final double TAN_22_5 = Math.tan(Math.toRadians(22.5));

<<<<<<< HEAD
	public static final EDirection[] values = EDirection.values();
	public static final byte NUMBER_OF_DIRECTIONS = (byte) values.length;
=======
	public static final EDirection[] VALUES = EDirection.values();
	public static final byte NUMBER_OF_DIRECTIONS = (byte) VALUES.length;
>>>>>>> d74213e0

	public final byte gridDeltaX;
	public final byte gridDeltaY;

	public final boolean isHorizontal;
	public final byte ordinal;

	EDirection(int gridDx, int gridDy) {
		this.gridDeltaX = (byte) gridDx;
		this.gridDeltaY = (byte) gridDy;

		this.isHorizontal = (gridDy == 0);

		this.ordinal = (byte) super.ordinal();
	}

	/**
	 * @return delta x you have to go on the grid to go into this direction
	 */
	public byte getGridDeltaX() {
		return gridDeltaX;
	}

	/**
	 * @return delta y you have to go on the grid to go into this direction
	 */
	public byte getGridDeltaY() {
		return gridDeltaY;
	}

	/**
	 * LIMITATION: the given ISPosition objects need to be direct neighbors and can not be the same object!! <br>
	 * calculates the direction between the two given ShortPoint2D objects.
	 * 
	 * @param first
	 *            one ShortPoint2D object
	 * @param second
	 *            another ISPisition2D object
	 * @return EDirection if the direction exists<br>
	 *         null if it does not exist
	 */
	public static final EDirection getDirection(ShortPoint2D first, ShortPoint2D second) {
		return getDirection(first.x, first.y, second.x, second.y);
	}

	/**
	 * LIMITATION: the given ISPosition objects need to be direct neighbors and can not be the same object!! <br>
	 * calculates the direction between the two given ShortPoint2D objects.
	 * 
	 * @param first
	 *            one ShortPoint2D object
	 * @param second
	 *            another ISPisition2D object
	 * @return EDirection if the direction exists<br>
	 *         null if it does not exist
	 */
	public static final EDirection getDirection(short sx, short sy, short tx, short ty) {
		byte dx = (byte) (tx - sx);
		byte dy = (byte) (ty - sy);

		return getDirection(dx, dy);
	}

	/**
	 * Returns the direction thats best to be gone to get from first to second.
	 * <p>
	 * If the points are equal, the result is undefined but not null.
	 * 
	 * @param first
	 *            first position
	 * @param second
	 *            second position
	 * @return
	 */
	public static EDirection getApproxDirection(ShortPoint2D first, ShortPoint2D second) {
		return getApproxDirection(first.x, first.y, second.x, second.y);
	}

	/**
	 * Returns the direction thats best to be gone to get from first to second.
	 * <p>
	 * If the points are equal, the result is undefined but not null.
	 * 
	 * @param fx
	 *            x coordinate of first position
	 * @param fy
	 *            y coordinate of first position
	 * @param sx
	 *            x coordinate of second position
	 * @param sy
	 *            y coordinate of second position
	 * 
	 * @return
	 */
	public static EDirection getApproxDirection(int fx, int fy, int sx, int sy) {
		int dx = sx - fx;
		int dy = sy - fy;

		float incline = ((float) dy) / dx;

		if (dx == 0) {
			if (dy < 0) {
				return EDirection.NORTH_EAST;
			} else {
				return EDirection.SOUTH_WEST;
			}
		} else if (dx > 0) {
			if (incline < -1) {
				return EDirection.NORTH_EAST;
			} else if (incline < TAN_22_5) {
				return EDirection.EAST;
			} else if (incline < TAN_67_5) {
				return EDirection.SOUTH_EAST;
			} else {
				return EDirection.SOUTH_WEST;
			}
		} else {
			if (incline < -1) {
				return EDirection.SOUTH_WEST;
			} else if (incline < TAN_22_5) {
				return EDirection.WEST;
			} else if (incline < TAN_67_5) {
				return EDirection.NORTH_WEST;
			} else {
				return EDirection.NORTH_EAST;
			}
		}

	}

	public final static EDirection getDirectionOfMultipleSteps(int dx, int dy) {
		int steps;
		if (dx != 0) {
			steps = Math.abs(dx);
		} else {
			steps = Math.abs(dy);
		}

		return getDirection(dx / steps, dy / steps);
	}

	public final static EDirection getDirection(int dx, int dy) {
<<<<<<< HEAD
		for (EDirection currDir : values) {
=======
		for (EDirection currDir : VALUES) {
>>>>>>> d74213e0
			if (currDir.gridDeltaX == dx && currDir.gridDeltaY == dy) {
				return currDir;
			}
		}

		return null;
	}

	public final short getNextTileX(int x) {
		return (short) (x + gridDeltaX);
	}

	public final short getNextTileY(int y) {
		return (short) (y + gridDeltaY);
	}

	/**
	 * returns the coordinates of the next tile if you go in this direction from the given coordinates
	 * 
	 * @param x
	 * @param y
	 * @return
	 */
	public ShortPoint2D getNextHexPoint(int x, int y) {
		return new ShortPoint2D(getNextTileX(x), getNextTileY(y));
	}

	/**
	 * returns the coordinates of the next tile if you go in this direction from the given location
	 * 
	 * @param pos
	 * @return
	 */
	public ShortPoint2D getNextHexPoint(ShortPoint2D pos) {
		return getNextHexPoint(pos.x, pos.y);
	}

	public ShortPoint2D getNextHexPoint(ShortPoint2D pos, int steps) {
		return new ShortPoint2D(pos.x + gridDeltaX * steps, pos.y + gridDeltaY * steps);
	}

	/**
	 * @param direction
	 *            direction can be in [-{@link #NUMBER_OF_DIRECTIONS}, {@link #NUMBER_OF_DIRECTIONS}]<br>
	 *            it specifies in what direction and how far away the neighbor should be taken
	 * @return
	 */
	public EDirection getNeighbor(int direction) {
<<<<<<< HEAD
		return values[(ordinal() + NUMBER_OF_DIRECTIONS - direction) % EDirection.NUMBER_OF_DIRECTIONS];
=======
		return VALUES[(ordinal() + NUMBER_OF_DIRECTIONS - direction) % EDirection.NUMBER_OF_DIRECTIONS];
>>>>>>> d74213e0
	}

	public EDirection getInverseDirection() {
		return values()[(this.ordinal() + NUMBER_OF_DIRECTIONS / 2) % NUMBER_OF_DIRECTIONS];
	}

	public static byte[] getXDeltaArray() {
		byte[] result = new byte[NUMBER_OF_DIRECTIONS];
		for (int i = 0; i < NUMBER_OF_DIRECTIONS; i++) {
<<<<<<< HEAD
			result[i] = EDirection.values[i].gridDeltaX;
=======
			result[i] = EDirection.VALUES[i].gridDeltaX;
>>>>>>> d74213e0
		}
		return result;
	}

	public static byte[] getYDeltaArray() {
		byte[] result = new byte[NUMBER_OF_DIRECTIONS];
		for (int i = 0; i < NUMBER_OF_DIRECTIONS; i++) {
<<<<<<< HEAD
			result[i] = EDirection.values[i].gridDeltaY;
=======
			result[i] = EDirection.VALUES[i].gridDeltaY;
>>>>>>> d74213e0
		}
		return result;
	}

	public final boolean isHorizontal() {
		return isHorizontal;
	}

}<|MERGE_RESOLUTION|>--- conflicted
+++ resolved
@@ -32,13 +32,8 @@
 	private static final double TAN_67_5 = Math.tan(Math.toRadians(45 + 22.5));
 	private static final double TAN_22_5 = Math.tan(Math.toRadians(22.5));
 
-<<<<<<< HEAD
-	public static final EDirection[] values = EDirection.values();
-	public static final byte NUMBER_OF_DIRECTIONS = (byte) values.length;
-=======
 	public static final EDirection[] VALUES = EDirection.values();
 	public static final byte NUMBER_OF_DIRECTIONS = (byte) VALUES.length;
->>>>>>> d74213e0
 
 	public final byte gridDeltaX;
 	public final byte gridDeltaY;
@@ -181,11 +176,7 @@
 	}
 
 	public final static EDirection getDirection(int dx, int dy) {
-<<<<<<< HEAD
-		for (EDirection currDir : values) {
-=======
 		for (EDirection currDir : VALUES) {
->>>>>>> d74213e0
 			if (currDir.gridDeltaX == dx && currDir.gridDeltaY == dy) {
 				return currDir;
 			}
@@ -234,11 +225,7 @@
 	 * @return
 	 */
 	public EDirection getNeighbor(int direction) {
-<<<<<<< HEAD
-		return values[(ordinal() + NUMBER_OF_DIRECTIONS - direction) % EDirection.NUMBER_OF_DIRECTIONS];
-=======
 		return VALUES[(ordinal() + NUMBER_OF_DIRECTIONS - direction) % EDirection.NUMBER_OF_DIRECTIONS];
->>>>>>> d74213e0
 	}
 
 	public EDirection getInverseDirection() {
@@ -248,11 +235,7 @@
 	public static byte[] getXDeltaArray() {
 		byte[] result = new byte[NUMBER_OF_DIRECTIONS];
 		for (int i = 0; i < NUMBER_OF_DIRECTIONS; i++) {
-<<<<<<< HEAD
-			result[i] = EDirection.values[i].gridDeltaX;
-=======
 			result[i] = EDirection.VALUES[i].gridDeltaX;
->>>>>>> d74213e0
 		}
 		return result;
 	}
@@ -260,11 +243,7 @@
 	public static byte[] getYDeltaArray() {
 		byte[] result = new byte[NUMBER_OF_DIRECTIONS];
 		for (int i = 0; i < NUMBER_OF_DIRECTIONS; i++) {
-<<<<<<< HEAD
-			result[i] = EDirection.values[i].gridDeltaY;
-=======
 			result[i] = EDirection.VALUES[i].gridDeltaY;
->>>>>>> d74213e0
 		}
 		return result;
 	}
