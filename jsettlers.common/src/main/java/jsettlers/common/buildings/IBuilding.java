/*******************************************************************************
 * Copyright (c) 2015 - 2017
 *
 * Permission is hereby granted, free of charge, to any person obtaining a copy of this software and associated documentation files (the "Software"),
 * to deal in the Software without restriction, including without limitation the rights to use, copy, modify, merge, publish, distribute, sublicense,
 * and/or sell copies of the Software, and to permit persons to whom the Software is furnished to do so, subject to the following conditions:
 *
 * The above copyright notice and this permission notice shall be included in all copies or substantial portions of the Software.
 *
 * THE SOFTWARE IS PROVIDED "AS IS", WITHOUT WARRANTY OF ANY KIND, EXPRESS OR IMPLIED, INCLUDING BUT NOT LIMITED TO THE WARRANTIES OF MERCHANTABILITY,
 * FITNESS FOR A PARTICULAR PURPOSE AND NONINFRINGEMENT. IN NO EVENT SHALL THE AUTHORS OR COPYRIGHT HOLDERS BE LIABLE FOR ANY CLAIM, DAMAGES OR OTHER
 * LIABILITY, WHETHER IN AN ACTION OF CONTRACT, TORT OR OTHERWISE, ARISING FROM, OUT OF OR IN CONNECTION WITH THE SOFTWARE OR THE USE OR OTHER
 * DEALINGS IN THE SOFTWARE.
 *******************************************************************************/
package jsettlers.common.buildings;

import java.util.List;

import jsettlers.common.map.partition.IStockSettings;
import jsettlers.common.mapobject.EMapObjectType;
import jsettlers.common.mapobject.IMapObject;
import jsettlers.common.material.EMaterialType;
import jsettlers.common.material.EPriority;
import jsettlers.common.movable.ESoldierClass;
import jsettlers.common.player.IPlayerable;
import jsettlers.common.position.ILocatable;
import jsettlers.common.selectable.ISelectable;
import jsettlers.common.sound.ISoundable;

/**
 * This is a normal building.
 * <p>
 * Buildings are map objects with type {@link EMapObjectType#BUILDING}
 *
 * @author michael
 * @author Andreas Eberle
 */
public interface IBuilding extends IMapObject, IPlayerable, ISelectable, ILocatable {

	/**
	 * Gets the type definition for the building.
	 *
	 * @return The building type.
	 */
	EBuildingType getBuildingType();

	/**
	 *
	 * @return Returns the priority of this Building in receiving materials.
	 */
	EPriority getPriority();

	/**
	 * Gets the priorities supported for this building. They may change over time. Most buildings at least support "STOPPED" and "NORMAL"
	 */
	EPriority[] getSupportedPriorities();

	/**
	 *
	 * @return true if this building is occupied or does not need to be occupied.
	 */
	boolean isOccupied();

	/**
	 * Gets the materials this building produces or needs.
	 * <p>
	 * When a building is under construction, this is the list of materials this building needs to be build (stones an wood) and it produces.
	 * <p>
	 * When it's construction finished, it is a list of things it needs and it currently has.
	 * <p>
	 * Empty stacks are also in the list.
	 *
	 * @return A list of materials for this building.
	 */
	List<IBuildingMaterial> getMaterials();

	/**
	 * Gives information if the building cannot work.
	 *
	 * @return Return true if this building cannot work.
	 */
	boolean cannotWork();

	/**
<<<<<<< HEAD
	 * Gives the remaining material necessary to fulfill the ship building order.
	 *
	 * @return Return list of required material.
	 */
	List<EMaterialType> getRemainingOrder();

	/**
=======
>>>>>>> 83e8fccd
	 * This is a mill building. An animation is shown when {@link #isWorking()} returns true.
	 *
	 * @author michael
	 */
	interface IMill extends IBuilding, ISoundable {
		/**
		 * If the woking animation of the mill should be shown.
		 *
		 * @return True if the mill is working.
		 */
		boolean isRotating();
	}

	/**
	 * This interface should be implemented by towers that can have occupying people in them.
	 *
	 * @author michael
	 */
	interface IOccupied extends IBuilding {
		/**
		 * Gets a list of people occupying this building.
		 *
		 * @return The list of people currently in the building.
		 */
		List<? extends IBuildingOccupier> getOccupiers();

		/**
		 * Gets the number of currently searched SOLDIERS.
		 *
		 * @param soldierClass
		 *            The class of soldier.
		 * @return The number of SOLDIERS currently searched.
		 */
		int getSearchedSoldiers(ESoldierClass soldierClass);

		/**
		 * Gets the number of SOLDIERS that are currently comming.
		 *
		 * @param soldierClass
		 *            The class of soldier
		 * @return The number of SOLDIERS comming.
		 */
		int getComingSoldiers(ESoldierClass soldierClass);
	}

	/**
	 * A {@link IResourceBuilding} provides an additional productivity field for the GUI.
	 *
	 * @author Michael Zangl
	 * @author Andreas Eberle
	 */
	interface IResourceBuilding extends IBuilding {
		/**
		 * Gets the productivity of this {@link IResourceBuilding}.
		 *
		 * @return The productivity in the interval [0,1].
		 */
		float getProductivity();

		/**
		 * Returns the remaining amount of the building's resource.
		 *
		 * @return The number of resources available.
		 */
		int getRemainingResourceAmount();
	}

	interface IStock extends IBuilding {
		IStockSettings getStockSettings();
	}

	interface ITrading extends IBuilding {
		/**
		 * Gets the amount of material requested for a given type.
		 *
		 * @param material
		 *            The material.
		 * @return The amount, which is 0 in most cases. {@link Integer#MAX_VALUE} indicates an infinite amount.
		 */
		int getRequestedTradingFor(EMaterialType material);

		/**
		 * Checks if this is a sea trading building.
		 *
		 * @return True for sea trading buildings.
		 */
		boolean isSeaTrading();
	}
}<|MERGE_RESOLUTION|>--- conflicted
+++ resolved
@@ -82,16 +82,6 @@
 	boolean cannotWork();
 
 	/**
-<<<<<<< HEAD
-	 * Gives the remaining material necessary to fulfill the ship building order.
-	 *
-	 * @return Return list of required material.
-	 */
-	List<EMaterialType> getRemainingOrder();
-
-	/**
-=======
->>>>>>> 83e8fccd
 	 * This is a mill building. An animation is shown when {@link #isWorking()} returns true.
 	 *
 	 * @author michael
