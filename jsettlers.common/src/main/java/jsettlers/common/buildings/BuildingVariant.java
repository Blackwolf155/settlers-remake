package jsettlers.common.buildings;

import java.io.FileNotFoundException;
import java.util.ArrayList;
import java.util.EnumSet;
import java.util.HashSet;
import java.util.List;
import java.util.Objects;
import java.util.Set;
import java.util.concurrent.ConcurrentLinkedQueue;

import jsettlers.common.buildings.jobs.IBuildingJob;
import jsettlers.common.buildings.loader.BuildingFile;
import jsettlers.common.buildings.loader.MineElementWrapper;
import jsettlers.common.buildings.stacks.ConstructionStack;
import jsettlers.common.buildings.stacks.RelativeStack;
import jsettlers.common.images.ImageLink;
import jsettlers.common.landscape.ELandscapeType;
import jsettlers.common.material.EMaterialType;
import jsettlers.common.movable.EDirection;
import jsettlers.common.movable.EMovableType;
import jsettlers.common.player.ECivilisation;
import jsettlers.common.position.RelativePoint;

public class BuildingVariant {
	public final int ordinal;

	private final EBuildingType type;

	private final ECivilisation civilisation;

	private final IBuildingJob startJob;

	private final EMovableType workerType;

	private final RelativePoint doorTile;

	private final RelativePoint[] blockedTiles;

	private final short workRadius;

	private final boolean mine;

	private final ConstructionStack[] constructionStacks;
	private final RelativeStack[] requestStacks;
	private final RelativeStack[] offerStacks;

	private final RelativePoint workCenter;

	private final RelativePoint flag;

	private final RelativeDirectionPoint[] bricklayers;

	private final byte numberOfConstructionMaterials;

	private final ImageLink guiImage;

	private final ImageLink[] images;

	private final ImageLink[] buildImages;

	private final RelativePoint[] protectedTiles;

	private final RelativePoint[] buildMarks;

	private final RelativePoint[] buildingAreaBorder;

	private final EnumSet<ELandscapeType> groundTypes;

	private final short viewDistance;

	private final OccupierPlace[] occupierPlaces;

	private final BuildingAreaBitSet buildingAreaBitSet;

	private final RelativePoint smokePosition;

	private final RelativePoint healSpot;

	private final RelativePoint pigFeedPosition;

	private final RelativeDirectionPoint[] donkeyFeedPosition;

	private final RelativeDirectionPoint sawmillerWorkPosition;

	private final RelativeDirectionPoint ovenPosition;

	private final RelativePoint[] animalPositions;

<<<<<<< HEAD
	private final RelativePoint moltenMetalPosition;

	private final RelativeDirectionPoint meltInput;
	private final RelativeDirectionPoint meltOutput;

	private final EMaterialType meltInputMaterial;
	private final EMaterialType meltOutputMaterial;
=======
	private final MineElementWrapper mineSettings;
>>>>>>> 8a086258

	/**
	 * Constructs an enum object.
	 */
	BuildingVariant(EBuildingType type, ECivilisation civilisation) throws FileNotFoundException {
		this.civilisation = civilisation;
		this.ordinal = type.ordinal;
		this.type = type;

		BuildingFile file = new BuildingFile(civilisation.toString() + "/" + type.toString());
		startJob = file.getStartJob();
		workerType = file.getWorkerType();
		doorTile = file.getDoor();
		blockedTiles = file.getBlockedTiles();
		protectedTiles = file.getProtectedTiles();

		constructionStacks = file.getConstructionRequiredStacks();
		requestStacks = file.getRequestStacks();
		offerStacks = file.getOfferStacks();

		workRadius = file.getWorkradius();
		workCenter = file.getWorkcenter();
		mine = file.isMine();
		flag = file.getFlag();
		bricklayers = file.getBricklayers();
		occupierPlaces = file.getOccupyerPlaces();
		guiImage = file.getGuiImage();

		images = file.getImages();
		buildImages = file.getBuildImages();

		buildMarks = file.getBuildmarks();
		groundTypes = EnumSet.copyOf(file.getGroundtypes());
		viewDistance = file.getViewdistance();

		smokePosition = file.getSmokePosition();

		healSpot = file.getHealSpot();

		pigFeedPosition = file.getPigFeedPosition();

		donkeyFeedPosition = file.getDonkeyFeedPositions();

		sawmillerWorkPosition = file.getSawmillerWorkPosition();

		ovenPosition = file.getOvenPosition();

		animalPositions = file.getAnimalPositions();

<<<<<<< HEAD
		meltInput = file.getMeltInput();
		meltOutput = file.getMeltOutput();

		meltInputMaterial = file.getMeltInputMaterial();
		meltOutputMaterial = file.getMeltOutputMaterial();

		moltenMetalPosition = file.getMoltenMetalPosition();
=======
		mineSettings = file.getMineEntry();
>>>>>>> 8a086258

		this.numberOfConstructionMaterials = calculateNumberOfConstructionMaterials();

		this.buildingAreaBitSet = new BuildingAreaBitSet(getBuildingArea());

		if (mine) {
			this.buildingAreaBitSet.setCenter((short) 1, (short) 1);
		}

		List<RelativePoint> buildingAreaBorder = new ArrayList<>();
		for(RelativePoint pt : protectedTiles) {
			for(EDirection dir : EDirection.VALUES) {
				int x = pt.getDx() + dir.gridDeltaX;
				int y = pt.getDy() + dir.gridDeltaY;

				boolean collision = false;
				for(RelativePoint potentialCollision : protectedTiles) {
					if(potentialCollision.getDy() == y && potentialCollision.getDx() == x) {
						collision = true;
						break;
					}
				}

				if(!collision) {
					buildingAreaBorder.add(new RelativePoint(x, y));
				}
			}
		}

		this.buildingAreaBorder = buildingAreaBorder.toArray(new RelativePoint[0]);
	}

	private byte calculateNumberOfConstructionMaterials() {
		byte sum = 0;
		for (ConstructionStack stack : getConstructionStacks()) {
			sum += stack.requiredForBuild();
		}
		return sum;
	}

	public EBuildingType getType() {
		return type;
	}

	public boolean isVariantOf(EBuildingType buildingType) {
		return type == buildingType;
	}

	public ECivilisation getCivilisation() {
		return civilisation;
	}

	public RelativePoint[] getBuildingArea() {
		return protectedTiles;
	}

	public RelativePoint[] getBuildingAreaBorder() {
		return buildingAreaBorder;
	}

	/**
	 * Gets the job a worker for this building should start with.
	 *
	 * @return That {@link IBuildingJob}
	 */
	public final IBuildingJob getStartJob() {
		return startJob;
	}

	/**
	 * Gets the type of worker required for the building.
	 *
	 * @return The worker or <code>null</code> if no worker is required.
	 */
	public final EMovableType getWorkerType() {
		return workerType;
	}

	/**
	 * Gets the position of the door for this building.
	 *
	 * @return The door.
	 */
	public final RelativePoint getDoorTile() {
		return doorTile;
	}

	/**
	 * Gets a list of blocked positions.
	 *
	 * @return The list of blocked positions.
	 */
	public final RelativePoint[] getBlockedTiles() {
		return blockedTiles;
	}

	/**
	 * Gets the tiles that are protected by this building. On thse tiles, no other buildings may be build.
	 *
	 * @return The tiles as array.
	 */
	public final RelativePoint[] getProtectedTiles() {
		return protectedTiles;
	}

	/**
	 * Gets the images needed to display this building. They are rendered in the order provided.
	 *
	 * @return The images
	 */
	public final ImageLink[] getImages() {
		return images;
	}

	/**
	 * Gets the images needed to display this building while it si build. They are rendered in the order provided.
	 *
	 * @return The images
	 */
	public final ImageLink[] getBuildImages() {
		return buildImages;
	}

	/**
	 * Gets the gui image that is displayed in the building selection dialog.
	 *
	 * @return The image. It may be <code>null</code>
	 */
	public final ImageLink getGuiImage() {
		return guiImage;
	}

	/**
	 * Gets the working radius of the building. If it is 0, the building does not support a working radius.
	 *
	 * @return The radius.
	 */
	public final short getWorkRadius() {
		return workRadius;
	}

	/**
	 * Gets the default work center for the building type.
	 *
	 * @return The default work center position.
	 */
	public final RelativePoint getDefaultWorkcenter() {
		return workCenter;
	}

	/**
	 * Gets the position of the flag for this building. The flag type is determined by the building itself.
	 *
	 * @return The flag position.
	 */
	public final RelativePoint getFlag() {
		return flag;
	}

	/**
	 * Gets the positions where the bricklayers should stand to build the house.
	 *
	 * @return The positions.
	 * @see RelativeDirectionPoint
	 */
	public final RelativeDirectionPoint[] getBricklayers() {
		return bricklayers;
	}

	/**
	 * Gets the positions of the build marks (sticks) for this building.
	 *
	 * @return The positions of the marks.
	 */
	public final RelativePoint[] getBuildMarks() {
		return buildMarks;
	}

	/**
	 * Gets the ground types this building can be placed on.
	 *
	 * @return The ground types.
	 */
	public final Set<ELandscapeType> getGroundTypes() {
		return groundTypes;
	}

	/**
	 * Gets the distance the FOW should be set to visible around this building.
	 *
	 * @return The view distance.
	 */
	public final short getViewDistance() {
		return viewDistance;
	}

	/**
	 * Gets the places where occupiers can be in this building.
	 *
	 * @return The places.
	 * @see OccupierPlace
	 */
	public final OccupierPlace[] getOccupierPlaces() {
		return occupierPlaces;
	}

	/**
	 * Queries a building job with the given name that needs to be accessible from the start job.
	 *
	 * @param jobname
	 *            The name of the job.
	 * @return The job if found.
	 * @throws IllegalArgumentException
	 *             If the name was not found.
	 */
	public final IBuildingJob getJobByName(String jobname) {
		HashSet<String> visited = new HashSet<>();

		ConcurrentLinkedQueue<IBuildingJob> queue = new ConcurrentLinkedQueue<>();
		queue.add(startJob);

		while (!queue.isEmpty()) {
			IBuildingJob job = queue.poll();
			if (visited.contains(job.getName())) {
				continue;
			}
			if (job.getName().equals(jobname)) {
				return job;
			}
			visited.add(job.getName());

			queue.add(job.getNextFailJob());
			queue.add(job.getNextSucessJob());
		}
		throw new IllegalArgumentException("This building has no job with name " + jobname);
	}

	/**
	 * Gets the area for this building.
	 *
	 * @return The building area.
	 */
	public final BuildingAreaBitSet getBuildingAreaBitSet() {
		return buildingAreaBitSet;
	}

	/**
	 * Gets the materials required to build this building and where to place them.
	 *
	 * @return The array of material stacks.
	 */
	public ConstructionStack[] getConstructionStacks() {
		return constructionStacks;
	}

	/**
	 * Get the amount of material required to build this house. Usually the number of stone + planks.
	 *
	 * @return The number of materials required to construct the building.
	 */
	public final byte getNumberOfConstructionMaterials() {
		return numberOfConstructionMaterials;
	}

	/**
	 * Gets the request stacks required to operate this building.
	 *
	 * @return The request stacks.
	 */
	public RelativeStack[] getRequestStacks() {
		return requestStacks;
	}

	/**
	 * Gets the positions where the building should offer materials.
	 *
	 * @return The offer positions.
	 */
	public RelativeStack[] getOfferStacks() {
		return offerStacks;
	}

	/**
	 * Checks if this building is a mine.
	 *
	 * @return <code>true</code> iff this building is a mine.
	 */
	public boolean isMine() {
		return mine;
	}

	public boolean needsFlattenedGround() {
		return !mine;
	}

	public RelativePoint getSmokePosition() {
		return smokePosition;
	}

	/**
	 * Returns the position a movable should be healed at.<br>
	 * Only usable for hospitals.
	 *
	 * @return the heal spot.
	 */
	public RelativePoint getHealSpot() {
		return healSpot;
	}

	public RelativePoint getPigFeedPosition() {
		return pigFeedPosition;
	}

	public RelativeDirectionPoint[] getDonkeyFeedPosition() {
		return donkeyFeedPosition;
	}

	public RelativeDirectionPoint getSawmillerWorkPosition() {
		return sawmillerWorkPosition;
	}

	public RelativeDirectionPoint getOvenPosition() {
		return ovenPosition;
	}

	public RelativePoint[] getAnimalPositions() {
		return animalPositions;
	}

<<<<<<< HEAD
	public RelativePoint getMoltenMetalPosition() {
		return moltenMetalPosition;
	}

	public RelativeDirectionPoint getMeltInput() {
		return meltInput;
	}

	public EMaterialType getMeltInputMaterial() {
		return meltInputMaterial;
	}

	public RelativeDirectionPoint getMeltOutput() {
		return meltOutput;
	}

	public EMaterialType getMeltOutputMaterial() {
		return meltOutputMaterial;
=======
	public MineElementWrapper getMineSettings() {
		return mineSettings;
>>>>>>> 8a086258
	}

	public Set<ELandscapeType> getRequiredGroundTypeAt(int relativeX, int relativeY) {
		if (relativeX == 0 && relativeY == 0 && mine) { // if it is a mine and we are in the center
			return ELandscapeType.MOUNTAIN_TYPES;
		} else {
			return groundTypes;
		}
	}

	@Override
	public String toString() {
		return "BuildingVariant{type=" + type + ", civ=" + civilisation + "}";
	}

	@Override
	public boolean equals(Object o) {
		if (this == o) return true;
		if (o == null || getClass() != o.getClass()) return false;
		BuildingVariant that = (BuildingVariant) o;
		return type == that.type &&
				civilisation == that.civilisation;
	}

	@Override
	public int hashCode() {
		return Objects.hash(type, civilisation);
	}
}<|MERGE_RESOLUTION|>--- conflicted
+++ resolved
@@ -87,7 +87,8 @@
 
 	private final RelativePoint[] animalPositions;
 
-<<<<<<< HEAD
+	private final MineElementWrapper mineSettings;
+
 	private final RelativePoint moltenMetalPosition;
 
 	private final RelativeDirectionPoint meltInput;
@@ -95,9 +96,6 @@
 
 	private final EMaterialType meltInputMaterial;
 	private final EMaterialType meltOutputMaterial;
-=======
-	private final MineElementWrapper mineSettings;
->>>>>>> 8a086258
 
 	/**
 	 * Constructs an enum object.
@@ -147,7 +145,6 @@
 
 		animalPositions = file.getAnimalPositions();
 
-<<<<<<< HEAD
 		meltInput = file.getMeltInput();
 		meltOutput = file.getMeltOutput();
 
@@ -155,9 +152,8 @@
 		meltOutputMaterial = file.getMeltOutputMaterial();
 
 		moltenMetalPosition = file.getMoltenMetalPosition();
-=======
+
 		mineSettings = file.getMineEntry();
->>>>>>> 8a086258
 
 		this.numberOfConstructionMaterials = calculateNumberOfConstructionMaterials();
 
@@ -487,7 +483,10 @@
 		return animalPositions;
 	}
 
-<<<<<<< HEAD
+	public MineElementWrapper getMineSettings() {
+		return mineSettings;
+	}
+
 	public RelativePoint getMoltenMetalPosition() {
 		return moltenMetalPosition;
 	}
@@ -506,10 +505,6 @@
 
 	public EMaterialType getMeltOutputMaterial() {
 		return meltOutputMaterial;
-=======
-	public MineElementWrapper getMineSettings() {
-		return mineSettings;
->>>>>>> 8a086258
 	}
 
 	public Set<ELandscapeType> getRequiredGroundTypeAt(int relativeX, int relativeY) {
