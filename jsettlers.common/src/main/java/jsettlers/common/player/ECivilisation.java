--- conflicted
+++ resolved
@@ -18,12 +18,6 @@
  * @author codingberlin
  */
 public enum ECivilisation {
-<<<<<<< HEAD
-	ROMAN,
-	EGYPTIAN,
-	ASIAN,
-	AMAZON,
-=======
 	ROMAN(1),
 	EGYPTIAN(2),
 	ASIAN(3),
@@ -40,5 +34,4 @@
 	public int getFileIndex() {
 		return fileIndex;
 	}
->>>>>>> a27c5b37
 }