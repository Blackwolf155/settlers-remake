<?xml version="1.0" encoding="UTF-8"?>
<!DOCTYPE building SYSTEM "../building.dtd" >
<building worker="SMITH">
	<ground groundtype="GRASS" />
	<ground groundtype="EARTH" />
	<ground groundtype="FLATTENED" />

	<blocked dx="2" dy="2" />
	<blocked dx="1" dy="1" />
	<blocked dx="0" dy="0" />
	<blocked dx="1" dy="2" />
	<blocked dx="0" dy="1" />
	<blocked dx="-1" dy="0" />
	<blocked dx="-3" dy="-1" />
	<blocked dx="-2" dy="-1" />
	<blocked dx="-2" dy="0" />
	<blocked dx="-2" dy="1" />
	<blocked dx="-3" dy="0" />
	<blocked dx="-3" dy="-2" />
	<blocked dx="-2" dy="-2" />
	<blocked dx="-1" dy="-1" />
	<blocked dx="1" dy="0" />
	<blocked dx="2" dy="1" />
	<blocked dx="3" dy="0" />
	<blocked dx="2" dy="-1" />
	<blocked dx="1" dy="-1" />
	<blocked dx="1" dy="-2" />
	<blocked dx="0" dy="-2" />
	<blocked dx="0" dy="-1" />
	<blocked dx="-1" dy="-2" />
	<blocked dx="-3" dy="-3" />
	<blocked dx="-2" dy="-3" />
	<blocked dx="-1" dy="-3" />
	<blocked dx="0" dy="-3" />
	<blocked dx="-2" dy="-4" />
	<blocked dx="-3" dy="-4" />
	<blocked dx="-1" dy="-4" />
	<blocked dx="3" dy="-1" />
	<blocked dx="2" dy="-2" />
	<blocked dx="0" dy="-4" />
	<blocked dx="1" dy="-3" />
	<blocked dx="3" dy="2" />
	<blocked dx="-3" dy="1" />
	<blocked dx="-1" dy="2" />
	<blocked dx="-1" dy="1" />
	<blocked dx="2" dy="0" />
	<blocked dx="0" dy="3" />
	<blocked dx="1" dy="3" />
	<blocked dx="0" dy="2" />
	<blocked dx="2" dy="3" />
	<blocked dx="3" dy="4" />
	<blocked dx="2" dy="4" />
	<blocked dx="1" dy="4" />

	<blocked dx="-3" dy="-6" block="false" />
	<blocked dx="-4" dy="-5" block="false" />
	<blocked dx="-4" dy="-4" block="false" />
	<blocked dx="-4" dy="0" block="false" />
	<blocked dx="3" dy="3" block="false" />
	<blocked dx="3" dy="1" block="false" />
	<blocked dx="4" dy="0" block="false" />
	<blocked dx="4" dy="1" block="false" />
	<blocked dx="4" dy="2" block="false" />
	<blocked dx="4" dy="3" block="false" />
	<blocked dx="4" dy="4" block="false" />
<<<<<<< HEAD
	<blocked dx="-1" dy="2" block="false" />
	<blocked dx="-1" dy="1" block="false" />

    <door dx="2" dy="0" />
    
    <!-- materials DOUBLE checked with original for EGYPTIAN -->
    <constructionStack dx="1" dy="4" material="PLANK" buildrequired="2" />
    <constructionStack dx="3" dy="4" material="STONE" buildrequired="6" />
    
    <requestStack dx="4" dy="0" material="IRON" />
    <requestStack dx="-4" dy="0" material="COAL" />

    <bricklayer dx="-4" dy="0" direction="NORTH_EAST" />
    <bricklayer dx="-2" dy="2" direction="NORTH_EAST" />
    <bricklayer dx="0" dy="2" direction="NORTH_EAST" />
    <bricklayer dx="4" dy="1" direction="NORTH_WEST" />
    <bricklayer dx="3" dy="2" direction="NORTH_WEST" />

    <flag dx="-1" dy="-4" />

    <buildmark dx="2" dy="2" />
    <buildmark dx="3" dy="0" />
    <buildmark dx="-3" dy="-5" />
    <buildmark dx="-4" dy="-1" />
    <buildmark dx="-1" dy="2" />
    <buildmark dx="-1" dy="0" />

    <image file="14" for="GUI" type="GUI" sequence="30" image="0" />
    <image file="13" type="SETTLER" for="FINAL" image="0" sequence="10" />
    <image file="13" type="SETTLER" for="BUILD" image="1" sequence="10" />

    <startjob name="go_to_door" />

    <!-- wait at home cycle -->
    <job name="go_to_door" type="GO_TO" dx="2" dy="0" successjob="hide" failjob="hide" />
    <job name="hide" type="HIDE" successjob="waithome" failjob="hide" />
    <job name="waithome" type="WAIT" time="1" successjob="checkhome1" failjob="checkhome1" />
    <job name="checkhome1" type="AVAILABLE" material="IRON" dx="4" dy="0" successjob="checkhome2" failjob="waithome" />
    <job name="checkhome2" type="AVAILABLE" material="COAL" dx="-4" dy="0" successjob="checkhome3" failjob="waithome" />
	<job name="checkhome3" type="NOT_FULL" dx="3" dy="4" successjob="checkhome4" failjob="waithome" />

    <!-- Pop the tool we want to produce. -->
    <job name="checkhome4" type="POP_TOOL" successjob="go_to_coal1" failjob="waithome" />

    <!-- go to the coal stack -->
    <job name="go_to_coal1" type="SHOW" direction="SOUTH_EAST" dx="2" dy="0" successjob="go_to_coal2" failjob="waithome" />
    <job name="go_to_coal2" type="WALK" direction="SOUTH_EAST" successjob="go_to_coal3" failjob="go_to_door" />
    <job name="go_to_coal3" type="WALK" direction="SOUTH_WEST" successjob="go_to_coal4" failjob="go_to_door" />
    <job name="go_to_coal4" type="WALK" direction="SOUTH_WEST" successjob="go_to_coal5" failjob="go_to_door" />
    <job name="go_to_coal5" type="WALK" direction="SOUTH_WEST" successjob="go_to_coal6" failjob="go_to_door" />
    <job name="go_to_coal6" type="WALK" direction="WEST" successjob="go_to_coal7" failjob="go_to_door" />
    <job name="go_to_coal7" type="WALK" direction="WEST" successjob="go_to_coal8" failjob="go_to_door" />
    <job name="go_to_coal8" type="WALK" direction="WEST" successjob="go_to_coal9" failjob="go_to_door" />
    <job name="go_to_coal9" type="WALK" direction="NORTH_WEST" successjob="go_to_coal10" failjob="go_to_door" />
    <job name="go_to_coal10" type="WALK" direction="NORTH_WEST" successjob="go_to_coal11" failjob="go_to_door" />
    <job name="go_to_coal11" type="WALK" direction="NORTH_WEST" successjob="go_to_coal12" failjob="go_to_door" />
    <job name="go_to_coal12" type="WALK" direction="NORTH_WEST" successjob="take_coal1" failjob="go_to_door" />
=======
	<blocked dx="-2" dy="-6" block="false" />
	<blocked dx="-1" dy="-6" block="false" />
	<blocked dx="0" dy="-5" block="false" />
	<blocked dx="1" dy="-4" block="false" />
	<blocked dx="2" dy="-3" block="false" />
	<blocked dx="3" dy="-2" block="false" />
	<blocked dx="-4" dy="-3" block="false" />
	<blocked dx="-4" dy="-2" block="false" />
	<blocked dx="-4" dy="-1" block="false" />
	<blocked dx="-2" dy="3" block="false" />
	<blocked dx="-3" dy="2" block="false" />
	<blocked dx="-1" dy="4" block="false" />
	<blocked dx="-4" dy="1" block="false" />
	<blocked dx="-3" dy="-5" block="false" />
	<blocked dx="-2" dy="-5" block="false" />
	<blocked dx="-1" dy="-5" block="false" />
	<blocked dx="-4" dy="-6" block="false" />
	<blocked dx="0" dy="5" block="false" />
	<blocked dx="1" dy="5" block="false" />
	<blocked dx="3" dy="5" block="false" />
	<blocked dx="4" dy="5" block="false" />
	<blocked dx="2" dy="5" block="false" />
	<blocked dx="-1" dy="3" block="false" />
	<blocked dx="-2" dy="2" block="false" />
	<blocked dx="0" dy="4" block="false" />
>>>>>>> 9ad70b7a

	<door dx="3" dy="1" />

	<constructionStack dx="4" dy="3" material="PLANK" buildrequired="2" />
	<constructionStack dx="4" dy="1" material="STONE" buildrequired="6" />
	<requestStack dx="-3" dy="2" material="COAL" />
	<requestStack dx="4" dy="1" material="IRON" />

	<bricklayer dx="-2" dy="3" direction="NORTH_EAST" />
	<bricklayer dx="3" dy="3" direction="NORTH_WEST" />
	<bricklayer dx="4" dy="4" direction="NORTH_WEST" />
	<bricklayer dx="4" dy="2" direction="NORTH_WEST" />

	<flag dx="0" dy="-3" />

	<buildmark dx="3" dy="-1" />
	<buildmark dx="2" dy="-2" />
	<buildmark dx="2" dy="3" />
	<buildmark dx="1" dy="4" />
	<buildmark dx="-3" dy="1" />
	<buildmark dx="-2" dy="-4" />

	<smokePosition dx="1" dy="6" fire="true" />

	<ovenPosition dx="-2" dy="2" direction="NORTH_EAST" />

	<anvilPosition dx="2" dy="5" direction="NORTH_WEST"/>

	<smithDropPosition dx="4" dy="3" />

	<image file="24" for="GUI" type="GUI" sequence="30" image="0" />
	<image file="23" type="SETTLER" for="FINAL" image="0" sequence="10" />
	<image file="23" type="SETTLER" for="BUILD" image="1" sequence="10" />

</building><|MERGE_RESOLUTION|>--- conflicted
+++ resolved
@@ -63,65 +63,6 @@
 	<blocked dx="4" dy="2" block="false" />
 	<blocked dx="4" dy="3" block="false" />
 	<blocked dx="4" dy="4" block="false" />
-<<<<<<< HEAD
-	<blocked dx="-1" dy="2" block="false" />
-	<blocked dx="-1" dy="1" block="false" />
-
-    <door dx="2" dy="0" />
-    
-    <!-- materials DOUBLE checked with original for EGYPTIAN -->
-    <constructionStack dx="1" dy="4" material="PLANK" buildrequired="2" />
-    <constructionStack dx="3" dy="4" material="STONE" buildrequired="6" />
-    
-    <requestStack dx="4" dy="0" material="IRON" />
-    <requestStack dx="-4" dy="0" material="COAL" />
-
-    <bricklayer dx="-4" dy="0" direction="NORTH_EAST" />
-    <bricklayer dx="-2" dy="2" direction="NORTH_EAST" />
-    <bricklayer dx="0" dy="2" direction="NORTH_EAST" />
-    <bricklayer dx="4" dy="1" direction="NORTH_WEST" />
-    <bricklayer dx="3" dy="2" direction="NORTH_WEST" />
-
-    <flag dx="-1" dy="-4" />
-
-    <buildmark dx="2" dy="2" />
-    <buildmark dx="3" dy="0" />
-    <buildmark dx="-3" dy="-5" />
-    <buildmark dx="-4" dy="-1" />
-    <buildmark dx="-1" dy="2" />
-    <buildmark dx="-1" dy="0" />
-
-    <image file="14" for="GUI" type="GUI" sequence="30" image="0" />
-    <image file="13" type="SETTLER" for="FINAL" image="0" sequence="10" />
-    <image file="13" type="SETTLER" for="BUILD" image="1" sequence="10" />
-
-    <startjob name="go_to_door" />
-
-    <!-- wait at home cycle -->
-    <job name="go_to_door" type="GO_TO" dx="2" dy="0" successjob="hide" failjob="hide" />
-    <job name="hide" type="HIDE" successjob="waithome" failjob="hide" />
-    <job name="waithome" type="WAIT" time="1" successjob="checkhome1" failjob="checkhome1" />
-    <job name="checkhome1" type="AVAILABLE" material="IRON" dx="4" dy="0" successjob="checkhome2" failjob="waithome" />
-    <job name="checkhome2" type="AVAILABLE" material="COAL" dx="-4" dy="0" successjob="checkhome3" failjob="waithome" />
-	<job name="checkhome3" type="NOT_FULL" dx="3" dy="4" successjob="checkhome4" failjob="waithome" />
-
-    <!-- Pop the tool we want to produce. -->
-    <job name="checkhome4" type="POP_TOOL" successjob="go_to_coal1" failjob="waithome" />
-
-    <!-- go to the coal stack -->
-    <job name="go_to_coal1" type="SHOW" direction="SOUTH_EAST" dx="2" dy="0" successjob="go_to_coal2" failjob="waithome" />
-    <job name="go_to_coal2" type="WALK" direction="SOUTH_EAST" successjob="go_to_coal3" failjob="go_to_door" />
-    <job name="go_to_coal3" type="WALK" direction="SOUTH_WEST" successjob="go_to_coal4" failjob="go_to_door" />
-    <job name="go_to_coal4" type="WALK" direction="SOUTH_WEST" successjob="go_to_coal5" failjob="go_to_door" />
-    <job name="go_to_coal5" type="WALK" direction="SOUTH_WEST" successjob="go_to_coal6" failjob="go_to_door" />
-    <job name="go_to_coal6" type="WALK" direction="WEST" successjob="go_to_coal7" failjob="go_to_door" />
-    <job name="go_to_coal7" type="WALK" direction="WEST" successjob="go_to_coal8" failjob="go_to_door" />
-    <job name="go_to_coal8" type="WALK" direction="WEST" successjob="go_to_coal9" failjob="go_to_door" />
-    <job name="go_to_coal9" type="WALK" direction="NORTH_WEST" successjob="go_to_coal10" failjob="go_to_door" />
-    <job name="go_to_coal10" type="WALK" direction="NORTH_WEST" successjob="go_to_coal11" failjob="go_to_door" />
-    <job name="go_to_coal11" type="WALK" direction="NORTH_WEST" successjob="go_to_coal12" failjob="go_to_door" />
-    <job name="go_to_coal12" type="WALK" direction="NORTH_WEST" successjob="take_coal1" failjob="go_to_door" />
-=======
 	<blocked dx="-2" dy="-6" block="false" />
 	<blocked dx="-1" dy="-6" block="false" />
 	<blocked dx="0" dy="-5" block="false" />
@@ -147,7 +88,6 @@
 	<blocked dx="-1" dy="3" block="false" />
 	<blocked dx="-2" dy="2" block="false" />
 	<blocked dx="0" dy="4" block="false" />
->>>>>>> 9ad70b7a
 
 	<door dx="3" dy="1" />
 
