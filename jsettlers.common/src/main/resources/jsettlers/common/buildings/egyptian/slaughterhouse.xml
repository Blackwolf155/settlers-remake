<?xml version="1.0" encoding="UTF-8"?>
<!DOCTYPE building SYSTEM "../building.dtd" >
<building worker="SLAUGHTERER">
	<ground groundtype="GRASS" />
	<ground groundtype="EARTH" />
	<ground groundtype="FLATTENED" />

	<blocked dx="-3" dy="0" />
	<blocked dx="-3" dy="-1" />
	<blocked dx="-3" dy="-2" />
	<blocked dx="-3" dy="-3" />
	<blocked dx="-2" dy="-3" />
	<blocked dx="-1" dy="-3" />
	<blocked dx="0" dy="-2" />
	<blocked dx="1" dy="-1" />
	<blocked dx="-2" dy="-4" />
	<blocked dx="-3" dy="-4" />
	<blocked dx="-1" dy="-2" />
	<blocked dx="0" dy="-1" />
	<blocked dx="1" dy="0" />
	<blocked dx="0" dy="0" />
	<blocked dx="1" dy="1" />
	<blocked dx="-1" dy="-1" />
	<blocked dx="-2" dy="-2" />
	<blocked dx="-2" dy="-1" />
	<blocked dx="-1" dy="0" />
	<blocked dx="0" dy="1" />
	<blocked dx="1" dy="2" />
	<blocked dx="-2" dy="0" />
	<blocked dx="-1" dy="1" />
	<blocked dx="0" dy="2" />
	<blocked dx="1" dy="3" />
	<blocked dx="-2" dy="1" />
	<blocked dx="0" dy="3" />
	<blocked dx="2" dy="0" />
	<blocked dx="2" dy="1" />
	<blocked dx="2" dy="3" />
	<blocked dx="2" dy="4" />
	<blocked dx="3" dy="2" />
	<blocked dx="3" dy="1" />
	<blocked dx="-5" dy="-1" />
	<blocked dx="-4" dy="-2" />
	<blocked dx="-4" dy="-1" />
	<blocked dx="-4" dy="0" />
	<blocked dx="-3" dy="1" />
	<blocked dx="-2" dy="2" />
	<blocked dx="-1" dy="4" />
	<blocked dx="-1" dy="3" />
	<blocked dx="-1" dy="2" />
	<blocked dx="0" dy="4" />
	<blocked dx="1" dy="4" />
	<blocked dx="3" dy="4" />
	<blocked dx="2" dy="-1" />
	<blocked dx="1" dy="-2" />
	<blocked dx="0" dy="-3" />
	<blocked dx="-1" dy="-4" />
	<blocked dx="-2" dy="-5" />
	<blocked dx="-3" dy="-5" />
	<blocked dx="-1" dy="-5" />
	<blocked dx="-1" dy="-6" />
	<blocked dx="0" dy="-5" />
	<blocked dx="1" dy="-3" />
	<blocked dx="1" dy="-5" />
	<blocked dx="1" dy="-4" />
	<blocked dx="2" dy="-4" />
	<blocked dx="3" dy="-3" />
	<blocked dx="4" dy="-2" />
	<blocked dx="4" dy="-1" />
	<blocked dx="5" dy="1" />
	<blocked dx="5" dy="0" />
	<blocked dx="2" dy="-3" />
	<blocked dx="2" dy="-2" />
	<blocked dx="3" dy="-2" />
	<blocked dx="4" dy="0" />
	<blocked dx="3" dy="-1" />
	<blocked dx="3" dy="0" />
	<blocked dx="0" dy="-6" />
	<blocked dx="4" dy="1" />
	<blocked dx="5" dy="2" />
	<blocked dx="-4" dy="1" />
	<blocked dx="-3" dy="2" />
	<blocked dx="-2" dy="3" />
	<blocked dx="1" dy="5" />
	<blocked dx="2" dy="5" />
	<blocked dx="-5" dy="0" />
	<blocked dx="-4" dy="-3" />
	<blocked dx="-4" dy="-4" />
	<blocked dx="-4" dy="-5" />
	<blocked dx="-5" dy="1" />
	<blocked dx="-6" dy="-1" />

	<blocked dx="6" dy="6" block="false" />
	<blocked dx="6" dy="5" block="false" />
	<blocked dx="5" dy="4" block="false" />
	<blocked dx="4" dy="3" block="false" />
	<blocked dx="4" dy="4" block="false" />
	<blocked dx="5" dy="5" block="false" />
	<blocked dx="3" dy="5" block="false" />
	<blocked dx="4" dy="5" block="false" />
	<blocked dx="6" dy="2" block="false" />
<<<<<<< HEAD
	<blocked dx="7" dy="3" block="false" />
	<blocked dx="8" dy="5" block="false" />
	<blocked dx="8" dy="6" block="false" />
	<blocked dx="8" dy="7" block="false" />
	<blocked dx="7" dy="7" block="false" />
	<blocked dx="-1" dy="2" block="false" />
	
	<door dx="-1" dy="2" />
	
	    <!-- materials DOUBLE checked with original for EGYPTIAN -->
	<constructionStack dx="2" dy="5" material="PLANK" buildrequired="2" />
	<constructionStack dx="4" dy="5" material="STONE" buildrequired="6" />
	
	<requestStack dx="4" dy="3" material="PIG" />
	<offerStack dx="-2" dy="3" material="MEAT" />
	
	<bricklayer dx="-3" dy="1" direction="NORTH_EAST" />
	<bricklayer dx="0" dy="4" direction="NORTH_EAST" />
	<bricklayer dx="3" dy="4" direction="NORTH_WEST" />
	<bricklayer dx="4" dy="3" direction="NORTH_WEST" />
=======
	<blocked dx="3" dy="-4" block="false" />
	<blocked dx="-2" dy="-6" block="false" />
	<blocked dx="-3" dy="-6" block="false" />
	<blocked dx="-4" dy="-6" block="false" />
	<blocked dx="2" dy="-5" block="false" />
	<blocked dx="-2" dy="-7" block="false" />
	<blocked dx="-1" dy="-7" block="false" />
	<blocked dx="-5" dy="-2" block="false" />
	<blocked dx="-2" dy="4" block="false" />
	<blocked dx="-3" dy="3" block="false" />
	<blocked dx="-4" dy="2" block="false" />
	<blocked dx="-1" dy="5" block="false" />
	<blocked dx="0" dy="5" block="false" />
	<blocked dx="1" dy="6" block="false" />
	<blocked dx="2" dy="6" block="false" />
	<blocked dx="3" dy="6" block="false" />
	<blocked dx="6" dy="4" block="false" />
	<blocked dx="6" dy="3" block="false" />
	<blocked dx="5" dy="3" block="false" />
	<blocked dx="4" dy="2" block="false" />
	<blocked dx="5" dy="-1" block="false" />
	<blocked dx="4" dy="-3" block="false" />
	<blocked dx="6" dy="1" block="false" />
	<blocked dx="-5" dy="-3" block="false" />
	<blocked dx="2" dy="2" block="false" />
	<blocked dx="3" dy="3" block="false" />
	<blocked dx="1" dy="-6" block="false" />
	<blocked dx="0" dy="-7" block="false" />
	<blocked dx="-5" dy="-4" block="false" />
	<blocked dx="-5" dy="-5" block="false" />
	<blocked dx="-5" dy="-6" block="false" />
	<blocked dx="-6" dy="0" block="false" />
	<blocked dx="-5" dy="2" block="false" />
	<blocked dx="-4" dy="3" block="false" />
	<blocked dx="-6" dy="1" block="false" />
	<blocked dx="-6" dy="-2" block="false" />
	<blocked dx="-7" dy="-2" block="false" />
	<blocked dx="-7" dy="-1" block="false" />
	<blocked dx="-6" dy="-3" block="false" />
	<blocked dx="4" dy="6" block="false" />
	<blocked dx="6" dy="0" block="false" />
	<blocked dx="5" dy="-2" block="false" />
	<blocked dx="-3" dy="-7" block="false" />

	<door dx="2" dy="2" />

	<constructionStack dx="4" dy="5" material="PLANK" buildrequired="2" />
	<constructionStack dx="5" dy="4" material="STONE" buildrequired="6" />
	<requestStack dx="4" dy="2" material="PIG" />
	<offerStack dx="5" dy="5" material="MEAT" />

	<bricklayer dx="-4" dy="2" direction="NORTH_EAST" />
	<bricklayer dx="-3" dy="3" direction="NORTH_EAST" />
	<bricklayer dx="1" dy="6" direction="NORTH_EAST" />
	<bricklayer dx="3" dy="6" direction="NORTH_WEST" />
	<bricklayer dx="4" dy="2" direction="NORTH_WEST" />

	<flag dx="-1" dy="-3" />
>>>>>>> 9ad70b7a

	<buildmark dx="-3" dy="-6" />
	<buildmark dx="2" dy="6" />
	<buildmark dx="3" dy="5" />
	<buildmark dx="3" dy="-4" />
	<buildmark dx="-4" dy="2" />
	<buildmark dx="5" dy="-1" />

	<image file="24" for="GUI" type="GUI" sequence="12" image="0"/>
	<image file="23" for="FINAL" type="SETTLER" sequence="23" image="0"/>
	<image file="23" for="BUILD" type="SETTLER" sequence="23" image="1"/>

</building>
<|MERGE_RESOLUTION|>--- conflicted
+++ resolved
@@ -98,28 +98,6 @@
 	<blocked dx="3" dy="5" block="false" />
 	<blocked dx="4" dy="5" block="false" />
 	<blocked dx="6" dy="2" block="false" />
-<<<<<<< HEAD
-	<blocked dx="7" dy="3" block="false" />
-	<blocked dx="8" dy="5" block="false" />
-	<blocked dx="8" dy="6" block="false" />
-	<blocked dx="8" dy="7" block="false" />
-	<blocked dx="7" dy="7" block="false" />
-	<blocked dx="-1" dy="2" block="false" />
-	
-	<door dx="-1" dy="2" />
-	
-	    <!-- materials DOUBLE checked with original for EGYPTIAN -->
-	<constructionStack dx="2" dy="5" material="PLANK" buildrequired="2" />
-	<constructionStack dx="4" dy="5" material="STONE" buildrequired="6" />
-	
-	<requestStack dx="4" dy="3" material="PIG" />
-	<offerStack dx="-2" dy="3" material="MEAT" />
-	
-	<bricklayer dx="-3" dy="1" direction="NORTH_EAST" />
-	<bricklayer dx="0" dy="4" direction="NORTH_EAST" />
-	<bricklayer dx="3" dy="4" direction="NORTH_WEST" />
-	<bricklayer dx="4" dy="3" direction="NORTH_WEST" />
-=======
 	<blocked dx="3" dy="-4" block="false" />
 	<blocked dx="-2" dy="-6" block="false" />
 	<blocked dx="-3" dy="-6" block="false" />
@@ -178,7 +156,6 @@
 	<bricklayer dx="4" dy="2" direction="NORTH_WEST" />
 
 	<flag dx="-1" dy="-3" />
->>>>>>> 9ad70b7a
 
 	<buildmark dx="-3" dy="-6" />
 	<buildmark dx="2" dy="6" />
