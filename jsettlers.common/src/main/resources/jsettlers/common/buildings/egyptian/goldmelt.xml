--- conflicted
+++ resolved
@@ -124,12 +124,6 @@
 	<buildmark dx="2" dy="4" />
 	<buildmark dx="3" dy="-1" />
 
-<<<<<<< HEAD
-    <!-- materials DOUBLE checked with original for EGYPTIAN -->
-	<constructionStack dx="1" dy="5" material="PLANK" buildrequired="3" />
-	<constructionStack dx="3" dy="5" material="STONE" buildrequired="7" />
-=======
->>>>>>> 9ad70b7a
 
 
 	<smokePosition dx="-2" dy="0"/>
