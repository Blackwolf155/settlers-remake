<?xml version="1.0" encoding="UTF-8"?>
<!DOCTYPE building SYSTEM "../building.dtd" >
<building worker="SMITH">
	<ground groundtype="GRASS" />
	<ground groundtype="EARTH" />
	<ground groundtype="FLATTENED" />

	<blocked dx="-1" dy="-1" />
	<blocked dx="-2" dy="-1" />
	<blocked dx="-3" dy="-2" />
	<blocked dx="-3" dy="-1" />
	<blocked dx="-3" dy="0" />
	<blocked dx="-3" dy="1" />
	<blocked dx="-2" dy="-2" />
	<blocked dx="-2" dy="-3" />
	<blocked dx="-2" dy="-4" />
	<blocked dx="-1" dy="-4" />
	<blocked dx="-1" dy="-3" />
	<blocked dx="-1" dy="-2" />
	<blocked dx="0" dy="-1" />
	<blocked dx="0" dy="-2" />
	<blocked dx="0" dy="-3" />
	<blocked dx="1" dy="-1" />
	<blocked dx="1" dy="-2" />
	<blocked dx="3" dy="-1" />
	<blocked dx="1" dy="0" />
	<blocked dx="-2" dy="0" />
	<blocked dx="-2" dy="1" />
	<blocked dx="1" dy="1" />
	<blocked dx="2" dy="1" />
	<blocked dx="2" dy="2" />
	<blocked dx="2" dy="-2" />
	<blocked dx="-1" dy="0" />
	<blocked dx="0" dy="1" />
	<blocked dx="0" dy="0" />
	<blocked dx="-1" dy="2" />
	<blocked dx="-1" dy="1" />
	<blocked dx="0" dy="3" />
	<blocked dx="1" dy="-3" />
	<blocked dx="0" dy="-4" />
	<blocked dx="-2" dy="-5" />
	<blocked dx="-1" dy="-5" />
	<blocked dx="2" dy="0" />
	<blocked dx="2" dy="-1" />
	<blocked dx="0" dy="-5" />
	<blocked dx="1" dy="-4" />
	<blocked dx="2" dy="-3" />
	<blocked dx="3" dy="-2" />
	<blocked dx="3" dy="3" />
	<blocked dx="4" dy="3" />
	<blocked dx="3" dy="2" />

	<blocked dx="3" dy="0" block="false" />
	<blocked dx="-3" dy="2" block="false" />
	<blocked dx="-4" dy="1" block="false" />
	<blocked dx="-4" dy="0" block="false" />
	<blocked dx="-4" dy="-1" block="false" />
	<blocked dx="-4" dy="-2" block="false" />
	<blocked dx="-4" dy="-3" block="false" />
	<blocked dx="-3" dy="-3" block="false" />
	<blocked dx="-3" dy="-4" block="false" />
	<blocked dx="-3" dy="-5" block="false" />
	<blocked dx="4" dy="-1" block="false" />
	<blocked dx="4" dy="1" block="false" />
	<blocked dx="2" dy="3" block="false" />
	<blocked dx="1" dy="3" block="false" />
	<blocked dx="0" dy="4" block="false" />
	<blocked dx="1" dy="4" block="false" />
	<blocked dx="3" dy="4" block="false" />
	<blocked dx="4" dy="4" block="false" />
	<blocked dx="2" dy="4" block="false" />
	<blocked dx="-2" dy="3" block="false" />
	<blocked dx="-3" dy="-6" block="false" />
	<blocked dx="-2" dy="-6" block="false" />
	<blocked dx="-1" dy="-6" block="false" />
	<blocked dx="-1" dy="4" block="false" />
	<blocked dx="5" dy="3" block="false" />
	<blocked dx="5" dy="4" block="false" />
	<blocked dx="1" dy="2" block="false" />
	<blocked dx="0" dy="2" block="false" />
<<<<<<< HEAD
	<blocked dx="-1" dy="1" block="false" />

	<door dx="4" dy="1" />

    <!-- materials DOUBLE checked with original for EGYPTIAN -->
	<constructionStack dx="0" dy="3" material="PLANK" buildrequired="3" />
	<constructionStack dx="3" dy="3" material="STONE" buildrequired="8" />
	
	<requestStack dx="3" dy="3" material="IRON" />
	<requestStack dx="-2" dy="2" material="COAL" />

	<bricklayer dx="-2" dy="2" direction="NORTH_EAST" />
	<bricklayer dx="0" dy="3" direction="NORTH_EAST" />
	<bricklayer dx="4" dy="1" direction="NORTH_WEST" />
	<bricklayer dx="3" dy="2" direction="NORTH_WEST" />

	<flag dx="1" dy="-3" />

	<buildmark dx="-3" dy="1" />
	<buildmark dx="3" dy="1" />
	<buildmark dx="3" dy="-1" />
	<buildmark dx="-1" dy="-4" />
	<buildmark dx="-3" dy="-2" />

	<image file="14" for="GUI" type="GUI" sequence="27" image="0" />
	<image file="13" type="SETTLER" for="FINAL" image="0" sequence="11" />
	<image file="13" type="SETTLER" for="BUILD" image="1" sequence="11" />

	<startjob name="go_to_door" />

	<!-- wait at home cycle -->
	<job name="go_to_door" type="GO_TO" dx="4" dy="1" successjob="hide" failjob="hide" />
	<job name="hide" type="HIDE" successjob="waithome" failjob="hide" />

	<job name="waithome" type="WAIT" time="1" successjob="checkhome1" failjob="checkhome1" />
	<job name="checkhome1" type="AVAILABLE" material="IRON" dx="3" dy="3" successjob="checkhome2" failjob="waithome" />
	<job name="checkhome2" type="AVAILABLE" material="COAL" dx="-2" dy="2" successjob="checkhome3" failjob="waithome" />
	<job name="checkhome3" type="NOT_FULL" dx="5" dy="1" successjob="checkhome4" failjob="waithome" />
	<job name="checkhome4" type="POP_WEAPON" successjob="go_to_work1" failjob="go_to_work1" />
	<job name="go_to_work1" type="SHOW" direction="SOUTH_EAST" dx="3" dy="0" successjob="gotocoal" failjob="waithome" />
=======
	<blocked dx="-2" dy="2" block="false" />
	<blocked dx="-1" dy="3" block="false" />
	<blocked dx="4" dy="2" block="false" />
	<blocked dx="3" dy="1" block="false" />
	<blocked dx="4" dy="0" block="false" />
	<blocked dx="4" dy="-2" block="false" />
	<blocked dx="3" dy="-3" block="false" />
	<blocked dx="2" dy="-4" block="false" />
	<blocked dx="1" dy="-5" block="false" />
	<blocked dx="-1" dy="-7" block="false" />
	<blocked dx="0" dy="-6" block="false" />
>>>>>>> 9ad70b7a

	<door dx="3" dy="0" />

	<constructionStack dx="4" dy="2" material="PLANK" buildrequired="3" />
	<constructionStack dx="4" dy="-1" material="STONE" buildrequired="8" />

	<requestStack dx="2" dy="3" material="IRON" />
	<requestStack dx="-2" dy="3" material="COAL" />

	<bricklayer dx="-2" dy="3" direction="NORTH_EAST" />
	<bricklayer dx="1" dy="2" direction="NORTH_EAST" />
	<bricklayer dx="1" dy="3" direction="NORTH_WEST" />
	<bricklayer dx="3" dy="0" direction="NORTH_WEST" />
	<bricklayer dx="3" dy="1" direction="NORTH_WEST" />

	<flag dx="-2" dy="-6" />

	<buildmark dx="4" dy="3" />
	<buildmark dx="0" dy="4" />
	<buildmark dx="-2" dy="2" />
	<buildmark dx="-1" dy="-5" />
	<buildmark dx="-2" dy="-4" />
	<buildmark dx="3" dy="-2" />

	<smokePosition dx="0" dy="5" fire="true" />

	<ovenPosition dx="0" dy="2" direction="NORTH_WEST" />

	<anvilPosition dx="5" dy="4" direction="NORTH_WEST"/>

	<smithDropPosition dx="4" dy="0"/>

	<image file="24" for="GUI" type="GUI" sequence="27" image="0" />
	<image file="23" type="SETTLER" for="FINAL" image="0" sequence="11" />
	<image file="23" type="SETTLER" for="BUILD" image="1" sequence="11" />

</building><|MERGE_RESOLUTION|>--- conflicted
+++ resolved
@@ -78,48 +78,6 @@
 	<blocked dx="5" dy="4" block="false" />
 	<blocked dx="1" dy="2" block="false" />
 	<blocked dx="0" dy="2" block="false" />
-<<<<<<< HEAD
-	<blocked dx="-1" dy="1" block="false" />
-
-	<door dx="4" dy="1" />
-
-    <!-- materials DOUBLE checked with original for EGYPTIAN -->
-	<constructionStack dx="0" dy="3" material="PLANK" buildrequired="3" />
-	<constructionStack dx="3" dy="3" material="STONE" buildrequired="8" />
-	
-	<requestStack dx="3" dy="3" material="IRON" />
-	<requestStack dx="-2" dy="2" material="COAL" />
-
-	<bricklayer dx="-2" dy="2" direction="NORTH_EAST" />
-	<bricklayer dx="0" dy="3" direction="NORTH_EAST" />
-	<bricklayer dx="4" dy="1" direction="NORTH_WEST" />
-	<bricklayer dx="3" dy="2" direction="NORTH_WEST" />
-
-	<flag dx="1" dy="-3" />
-
-	<buildmark dx="-3" dy="1" />
-	<buildmark dx="3" dy="1" />
-	<buildmark dx="3" dy="-1" />
-	<buildmark dx="-1" dy="-4" />
-	<buildmark dx="-3" dy="-2" />
-
-	<image file="14" for="GUI" type="GUI" sequence="27" image="0" />
-	<image file="13" type="SETTLER" for="FINAL" image="0" sequence="11" />
-	<image file="13" type="SETTLER" for="BUILD" image="1" sequence="11" />
-
-	<startjob name="go_to_door" />
-
-	<!-- wait at home cycle -->
-	<job name="go_to_door" type="GO_TO" dx="4" dy="1" successjob="hide" failjob="hide" />
-	<job name="hide" type="HIDE" successjob="waithome" failjob="hide" />
-
-	<job name="waithome" type="WAIT" time="1" successjob="checkhome1" failjob="checkhome1" />
-	<job name="checkhome1" type="AVAILABLE" material="IRON" dx="3" dy="3" successjob="checkhome2" failjob="waithome" />
-	<job name="checkhome2" type="AVAILABLE" material="COAL" dx="-2" dy="2" successjob="checkhome3" failjob="waithome" />
-	<job name="checkhome3" type="NOT_FULL" dx="5" dy="1" successjob="checkhome4" failjob="waithome" />
-	<job name="checkhome4" type="POP_WEAPON" successjob="go_to_work1" failjob="go_to_work1" />
-	<job name="go_to_work1" type="SHOW" direction="SOUTH_EAST" dx="3" dy="0" successjob="gotocoal" failjob="waithome" />
-=======
 	<blocked dx="-2" dy="2" block="false" />
 	<blocked dx="-1" dy="3" block="false" />
 	<blocked dx="4" dy="2" block="false" />
@@ -131,7 +89,6 @@
 	<blocked dx="1" dy="-5" block="false" />
 	<blocked dx="-1" dy="-7" block="false" />
 	<blocked dx="0" dy="-6" block="false" />
->>>>>>> 9ad70b7a
 
 	<door dx="3" dy="0" />
 
