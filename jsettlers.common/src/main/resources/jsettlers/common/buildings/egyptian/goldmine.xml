<?xml version="1.0" encoding="UTF-8"?>
<!DOCTYPE building SYSTEM "../building.dtd" >
<building worker="MINER" mine="true">
	<ground groundtype="MOUNTAIN" />
	<ground groundtype="MOUNTAINBORDER" />
	<ground groundtype="MOUNTAINBORDEROUTER" />
	<ground groundtype="GRASS"/>
	<ground groundtype="EARTH"/>
	<ground groundtype="FLATTENED"/>

<<<<<<< HEAD
    <blocked dx="-2" dy="0" />
    <blocked dx="-2" dy="-1" />
    <blocked dx="-1" dy="-1" />
    <blocked dx="-2" dy="-2" />
    <blocked dx="-1" dy="1" />
    <blocked dx="-1" dy="0" />
    <blocked dx="-1" dy="-2" />
    <blocked dx="-1" dy="-3" />
    <blocked dx="0" dy="-2" />
    <blocked dx="0" dy="-1" />
    <blocked dx="0" dy="0" />
    <blocked dx="0" dy="1" />
    <blocked dx="0" dy="2" />
    <blocked dx="1" dy="3" />
    <blocked dx="1" dy="2" />
    <blocked dx="1" dy="1" />
    <blocked dx="1" dy="0" />
    <blocked dx="1" dy="-1" />
    <blocked dx="2" dy="0" />
    <blocked dx="2" dy="1" />
    <blocked dx="-2" dy="1" />
    
    <blocked dx="3" dy="2" block="false" />
    <blocked dx="3" dy="3" block="false" />
    <blocked dx="2" dy="2" block="false" />
    <blocked dx="2" dy="3" block="false" />
    <blocked dx="2" dy="4" block="false" />
    <blocked dx="1" dy="4" block="false" />
    <blocked dx="0" dy="3" block="false" />
    <blocked dx="-1" dy="2" block="false" />
    <blocked dx="-3" dy="0" block="false" />
    <blocked dx="-3" dy="-1" block="false" />
    <blocked dx="-3" dy="-2" block="false" />
    <blocked dx="-3" dy="-3" block="false" />
    <blocked dx="-2" dy="-3" block="false" />
    <blocked dx="-2" dy="-4" block="false" />
    <blocked dx="-1" dy="-4" block="false" />
    <blocked dx="0" dy="-3" block="false" />
    <blocked dx="1" dy="-2" block="false" />
    <blocked dx="2" dy="-1" block="false" />
    <blocked dx="3" dy="0" block="false" />
    <blocked dx="3" dy="1" block="false" />
    <blocked dx="4" dy="1" block="false" />
    <blocked dx="4" dy="2" block="false" />
    <blocked dx="4" dy="3" block="false" />
    <blocked dx="-3" dy="1" block="false" />
    <blocked dx="-2" dy="2" block="false" />
    <blocked dx="-1" dy="3" block="false" />
    <blocked dx="0" dy="4" block="false" />
    
    <door dx="-1" dy="2" />
   
    <!-- materials DOUBLE checked with original for EGYPTIAN -->
    <constructionStack dx="0" dy="4" material="PLANK" buildrequired="4" />
    <constructionStack dx="2" dy="4" material="STONE" buildrequired="2" />
    
    <requestStack dx="4" dy="2" material="BREAD" />
    <requestStack dx="3" dy="3" material="MEAT" />
    <requestStack dx="2" dy="4" material="FISH" />
=======
	<blocked dx="-2" dy="0" />
	<blocked dx="-2" dy="-1" />
	<blocked dx="-1" dy="-1" />
	<blocked dx="-2" dy="-2" />
	<blocked dx="-1" dy="0" />
	<blocked dx="-1" dy="-2" />
	<blocked dx="-1" dy="-3" />
	<blocked dx="0" dy="-2" />
	<blocked dx="0" dy="-1" />
	<blocked dx="0" dy="0" />
	<blocked dx="0" dy="1" />
	<blocked dx="0" dy="2" />
	<blocked dx="1" dy="3" />
	<blocked dx="1" dy="2" />
	<blocked dx="1" dy="1" />
	<blocked dx="1" dy="0" />
	<blocked dx="1" dy="-1" />
	<blocked dx="2" dy="0" />
	<blocked dx="2" dy="1" />
	<blocked dx="-1" dy="-4" />
	<blocked dx="-2" dy="-4" />
	<blocked dx="2" dy="-1" />
	<blocked dx="2" dy="2" />
	<blocked dx="-3" dy="-1" />
	<blocked dx="-3" dy="-2" />
	<blocked dx="-3" dy="-3" />
	<blocked dx="-4" dy="-3" />
	<blocked dx="-4" dy="-1" />
	<blocked dx="-4" dy="-2" />
	<blocked dx="-3" dy="0" />
	<blocked dx="-3" dy="-4" />
	<blocked dx="-2" dy="-3" />
	<blocked dx="-3" dy="-5" />
	<blocked dx="-2" dy="-5" />
	<blocked dx="2" dy="-2" />
	<blocked dx="1" dy="-2" />
	<blocked dx="1" dy="-3" />
	<blocked dx="0" dy="-3" />
	<blocked dx="0" dy="-4" />
>>>>>>> 9ad70b7a

	<blocked dx="3" dy="2" block="false" />
	<blocked dx="3" dy="3" block="false" />
	<blocked dx="2" dy="3" block="false" />
	<blocked dx="2" dy="4" block="false" />
	<blocked dx="1" dy="4" block="false" />
	<blocked dx="0" dy="3" block="false" />
	<blocked dx="-1" dy="2" block="false" />
	<blocked dx="3" dy="0" block="false" />
	<blocked dx="3" dy="1" block="false" />
	<blocked dx="-3" dy="1" block="false" />
	<blocked dx="-2" dy="2" block="false" />
	<blocked dx="-1" dy="3" block="false" />
	<blocked dx="0" dy="4" block="false" />
	<blocked dx="-1" dy="1" block="false" />
	<blocked dx="-2" dy="1" block="false" />
	<blocked dx="3" dy="-1" block="false" />
	<blocked dx="-4" dy="0" block="false" />
	<blocked dx="-5" dy="-1" block="false" />
	<blocked dx="-5" dy="-2" block="false" />
	<blocked dx="-5" dy="-3" block="false" />
	<blocked dx="-5" dy="-4" block="false" />
	<blocked dx="-5" dy="-5" block="false" />
	<blocked dx="-4" dy="-4" block="false" />
	<blocked dx="-4" dy="-5" block="false" />
	<blocked dx="-4" dy="-6" block="false" />
	<blocked dx="-3" dy="-6" block="false" />
	<blocked dx="-2" dy="-6" block="false" />
	<blocked dx="-1" dy="-5" block="false" />
	<blocked dx="0" dy="-5" block="false" />
	<blocked dx="1" dy="-4" block="false" />
	<blocked dx="2" dy="-3" block="false" />

	<door dx="-1" dy="1" />

	<constructionStack dx="-3" dy="1" material="PLANK" buildrequired="4" />
	<constructionStack dx="-1" dy="2" material="STONE" buildrequired="2" />
	<requestStack dx="3" dy="2" material="BREAD" />
	<requestStack dx="3" dy="1" material="MEAT" />
	<requestStack dx="3" dy="3" material="FISH" />
	<offerStack dx="-1" dy="3" material="GOLDORE" />

	<bricklayer dx="2" dy="3" direction="NORTH_WEST" />
	<bricklayer dx="3" dy="1" direction="NORTH_WEST" />
	<bricklayer dx="-3" dy="1" direction="NORTH_EAST" />
	<bricklayer dx="0" dy="3" direction="NORTH_EAST" />

	<flag dx="-3" dy="-6" />

	<buildmark dx="-3" dy="0" />
	<buildmark dx="-3" dy="-2" />
	<buildmark dx="0" dy="2" />
	<buildmark dx="2" dy="0" />
	<buildmark dx="1" dy="-2" />
	<buildmark dx="2" dy="2" />

	<mine dropDirection="SOUTH_WEST" miningInterval="3" foodOrder="FISH,BREAD,MEAT"/>

	<image file="24" for="GUI" type="GUI" sequence="48" image="0" />
	<image file="23" for="FINAL" type="SETTLER" sequence="5" image="0" />
	<image file="23" for="BUILD" type="SETTLER" sequence="5" image="1" />

</building><|MERGE_RESOLUTION|>--- conflicted
+++ resolved
@@ -8,67 +8,6 @@
 	<ground groundtype="EARTH"/>
 	<ground groundtype="FLATTENED"/>
 
-<<<<<<< HEAD
-    <blocked dx="-2" dy="0" />
-    <blocked dx="-2" dy="-1" />
-    <blocked dx="-1" dy="-1" />
-    <blocked dx="-2" dy="-2" />
-    <blocked dx="-1" dy="1" />
-    <blocked dx="-1" dy="0" />
-    <blocked dx="-1" dy="-2" />
-    <blocked dx="-1" dy="-3" />
-    <blocked dx="0" dy="-2" />
-    <blocked dx="0" dy="-1" />
-    <blocked dx="0" dy="0" />
-    <blocked dx="0" dy="1" />
-    <blocked dx="0" dy="2" />
-    <blocked dx="1" dy="3" />
-    <blocked dx="1" dy="2" />
-    <blocked dx="1" dy="1" />
-    <blocked dx="1" dy="0" />
-    <blocked dx="1" dy="-1" />
-    <blocked dx="2" dy="0" />
-    <blocked dx="2" dy="1" />
-    <blocked dx="-2" dy="1" />
-    
-    <blocked dx="3" dy="2" block="false" />
-    <blocked dx="3" dy="3" block="false" />
-    <blocked dx="2" dy="2" block="false" />
-    <blocked dx="2" dy="3" block="false" />
-    <blocked dx="2" dy="4" block="false" />
-    <blocked dx="1" dy="4" block="false" />
-    <blocked dx="0" dy="3" block="false" />
-    <blocked dx="-1" dy="2" block="false" />
-    <blocked dx="-3" dy="0" block="false" />
-    <blocked dx="-3" dy="-1" block="false" />
-    <blocked dx="-3" dy="-2" block="false" />
-    <blocked dx="-3" dy="-3" block="false" />
-    <blocked dx="-2" dy="-3" block="false" />
-    <blocked dx="-2" dy="-4" block="false" />
-    <blocked dx="-1" dy="-4" block="false" />
-    <blocked dx="0" dy="-3" block="false" />
-    <blocked dx="1" dy="-2" block="false" />
-    <blocked dx="2" dy="-1" block="false" />
-    <blocked dx="3" dy="0" block="false" />
-    <blocked dx="3" dy="1" block="false" />
-    <blocked dx="4" dy="1" block="false" />
-    <blocked dx="4" dy="2" block="false" />
-    <blocked dx="4" dy="3" block="false" />
-    <blocked dx="-3" dy="1" block="false" />
-    <blocked dx="-2" dy="2" block="false" />
-    <blocked dx="-1" dy="3" block="false" />
-    <blocked dx="0" dy="4" block="false" />
-    
-    <door dx="-1" dy="2" />
-   
-    <!-- materials DOUBLE checked with original for EGYPTIAN -->
-    <constructionStack dx="0" dy="4" material="PLANK" buildrequired="4" />
-    <constructionStack dx="2" dy="4" material="STONE" buildrequired="2" />
-    
-    <requestStack dx="4" dy="2" material="BREAD" />
-    <requestStack dx="3" dy="3" material="MEAT" />
-    <requestStack dx="2" dy="4" material="FISH" />
-=======
 	<blocked dx="-2" dy="0" />
 	<blocked dx="-2" dy="-1" />
 	<blocked dx="-1" dy="-1" />
@@ -108,7 +47,6 @@
 	<blocked dx="1" dy="-3" />
 	<blocked dx="0" dy="-3" />
 	<blocked dx="0" dy="-4" />
->>>>>>> 9ad70b7a
 
 	<blocked dx="3" dy="2" block="false" />
 	<blocked dx="3" dy="3" block="false" />
