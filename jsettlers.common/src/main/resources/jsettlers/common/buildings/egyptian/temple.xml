--- conflicted
+++ resolved
@@ -85,18 +85,12 @@
 	
 	<!-- door position is used as position for the wine bowl map object -->
 	<door dx="3" dy="2" />
-	
-<<<<<<< HEAD
+
     <!-- materials DOUBLE checked with original for EGYPTIAN -->
 	<constructionStack dx="1" dy="6" material="PLANK" buildrequired="2" />
 	<constructionStack dx="3" dy="7" material="STONE" buildrequired="10" />
-	
-	<requestStack dx="7" dy="5" material="WINE" />
-=======
-	<constructionStack dx="1" dy="6" material="PLANK" buildrequired="5" />
-	<constructionStack dx="3" dy="7" material="STONE" buildrequired="8" />
+
 	<requestStack dx="7" dy="5" material="KEG" />
->>>>>>> 9ad70b7a
 	
 	<bricklayer dx="-2" dy="3" direction="NORTH_EAST" />
 	<bricklayer dx="1" dy="6" direction="NORTH_EAST" />
