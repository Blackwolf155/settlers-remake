<?xml version="1.0" encoding="UTF-8"?>
<!DOCTYPE building SYSTEM "../building.dtd">
<building worker="MINER" mine="true">
	<ground groundtype="MOUNTAIN" />
	<ground groundtype="MOUNTAINBORDER" />
	<ground groundtype="MOUNTAINBORDEROUTER" />
	<ground groundtype="GRASS"/>
	<ground groundtype="EARTH"/>
	<ground groundtype="FLATTENED"/>

	<blocked dx="1" dy="2" />
	<blocked dx="2" dy="1" />
	<blocked dx="2" dy="0" />
	<blocked dx="1" dy="1" />
	<blocked dx="1" dy="0" />
	<blocked dx="1" dy="-1" />
	<blocked dx="0" dy="-2" />
	<blocked dx="0" dy="-1" />
	<blocked dx="0" dy="0" />
	<blocked dx="-2" dy="0" />
	<blocked dx="-1" dy="0" />
	<blocked dx="-2" dy="-1" />
	<blocked dx="-2" dy="-3" />
	<blocked dx="-2" dy="-2" />
	<blocked dx="-1" dy="-1" />
	<blocked dx="-1" dy="-2" />
	<blocked dx="-1" dy="-3" />
	<blocked dx="-3" dy="-1" />
	<blocked dx="-3" dy="-2" />
	<blocked dx="-3" dy="-3" />
	<blocked dx="-3" dy="-4" />
	<blocked dx="-2" dy="-4" />
	<blocked dx="-1" dy="-4" />
	<blocked dx="0" dy="-3" />
	<blocked dx="1" dy="-2" />
	<blocked dx="2" dy="-1" />
	<blocked dx="3" dy="0" />
	<blocked dx="3" dy="2" />
	<blocked dx="2" dy="2" />
	<blocked dx="2" dy="3" />

	<blocked dx="-3" dy="0" block="false" />
	<blocked dx="1" dy="3" block="false" />
	<blocked dx="0" dy="2" block="false" />
	<blocked dx="0" dy="3" block="false" />
	<blocked dx="-1" dy="2" block="false" />
	<blocked dx="-2" dy="1" block="false" />
	<blocked dx="3" dy="1" block="false" />
	<blocked dx="-1" dy="1" block="false" />
	<blocked dx="3" dy="3" block="false" />
	<blocked dx="4" dy="4" block="false" />
	<blocked dx="4" dy="3" block="false" />
	<blocked dx="4" dy="2" block="false" />
	<blocked dx="0" dy="1" block="false" />

<<<<<<< HEAD
	<door dx="-1" dy="1" />
	
    <!-- materials DOUBLE checked with original for EGYPTIAN -->
	<constructionStack dx="-2" dy="2" material="PLANK" buildrequired="3" />
	<constructionStack dx="1" dy="4" material="STONE" buildrequired="2" />
	
	<requestStack dx="1" dy="3" material="BREAD" />
	<requestStack dx="2" dy="2" material="MEAT" />
	<requestStack dx="3" dy="1" material="FISH" />
	
	<offerStack dx="-1" dy="3" material="COAL" />
=======
	<door dx="0" dy="1" />

	<constructionStack dx="-2" dy="1" material="PLANK" buildrequired="3" />
	<constructionStack dx="0" dy="2" material="STONE" buildrequired="2" />
	<requestStack dx="4" dy="4" material="BREAD" />
	<requestStack dx="4" dy="3" material="MEAT" />
	<requestStack dx="4" dy="2" material="FISH" />
	<offerStack dx="0" dy="3" material="COAL" />
>>>>>>> 9ad70b7a

	<bricklayer dx="-2" dy="1" direction="NORTH_EAST" />
	<bricklayer dx="0" dy="3" direction="NORTH_EAST" />
	<bricklayer dx="4" dy="2" direction="NORTH_WEST" />
	<bricklayer dx="4" dy="4" direction="NORTH_WEST" />

	<flag dx="-2" dy="-4" />

	<buildmark dx="-3" dy="-1" />
	<buildmark dx="-3" dy="-2" />
	<buildmark dx="2" dy="-1" />
	<buildmark dx="-1" dy="-4" />
	<buildmark dx="4" dy="4" />
	<buildmark dx="1" dy="3" />

	<mine dropDirection="SOUTH_WEST" miningInterval="3" foodOrder="BREAD,MEAT,FISH"/>

	<image file="24" for="GUI" type="GUI" sequence="51" image="0" />
	<image file="23" for="FINAL" type="SETTLER" sequence="6" image="0" />
	<image file="23" for="BUILD" type="SETTLER" sequence="6" image="1" />

</building><|MERGE_RESOLUTION|>--- conflicted
+++ resolved
@@ -53,19 +53,6 @@
 	<blocked dx="4" dy="2" block="false" />
 	<blocked dx="0" dy="1" block="false" />
 
-<<<<<<< HEAD
-	<door dx="-1" dy="1" />
-	
-    <!-- materials DOUBLE checked with original for EGYPTIAN -->
-	<constructionStack dx="-2" dy="2" material="PLANK" buildrequired="3" />
-	<constructionStack dx="1" dy="4" material="STONE" buildrequired="2" />
-	
-	<requestStack dx="1" dy="3" material="BREAD" />
-	<requestStack dx="2" dy="2" material="MEAT" />
-	<requestStack dx="3" dy="1" material="FISH" />
-	
-	<offerStack dx="-1" dy="3" material="COAL" />
-=======
 	<door dx="0" dy="1" />
 
 	<constructionStack dx="-2" dy="1" material="PLANK" buildrequired="3" />
@@ -74,7 +61,6 @@
 	<requestStack dx="4" dy="3" material="MEAT" />
 	<requestStack dx="4" dy="2" material="FISH" />
 	<offerStack dx="0" dy="3" material="COAL" />
->>>>>>> 9ad70b7a
 
 	<bricklayer dx="-2" dy="1" direction="NORTH_EAST" />
 	<bricklayer dx="0" dy="3" direction="NORTH_EAST" />
