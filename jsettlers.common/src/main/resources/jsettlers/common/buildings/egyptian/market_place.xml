<?xml version="1.0" encoding="UTF-8"?>
<!DOCTYPE building SYSTEM "../building.dtd" >
<building worker="">
	<ground groundtype="GRASS" />
	<ground groundtype="EARTH" />
	<ground groundtype="FLATTENED" />

	<blocked dx="-1" dy="0" />
	<blocked dx="-1" dy="-1" />
	<blocked dx="0" dy="-1" />
	<blocked dx="0" dy="0" />
	<blocked dx="0" dy="1" />
	<blocked dx="1" dy="1" />
	<blocked dx="1" dy="0" />

	<blocked dx="2" dy="4" block="false" />
	<blocked dx="1" dy="4" block="false" />
	<blocked dx="-1" dy="2" block="false" />
	<blocked dx="-2" dy="1" block="false" />
	<blocked dx="-3" dy="-1" block="false" />
	<blocked dx="-3" dy="-2" block="false" />
	<blocked dx="-3" dy="-3" block="false" />
	<blocked dx="-3" dy="-4" block="false" />
	<blocked dx="-2" dy="-4" block="false" />
	<blocked dx="-1" dy="-4" block="false" />
	<blocked dx="0" dy="-3" block="false" />
	<blocked dx="1" dy="-2" block="false" />
	<blocked dx="2" dy="-1" block="false" />
	<blocked dx="3" dy="0" block="false" />
	<blocked dx="3" dy="4" block="false" />
	<blocked dx="3" dy="2" block="false" />
	<blocked dx="-3" dy="0" block="false" />
	<blocked dx="1" dy="3" block="false" />
	<blocked dx="0" dy="2" block="false" />
	<blocked dx="0" dy="3" block="false" />
	<blocked dx="-1" dy="1" block="false" />
	<blocked dx="-2" dy="0" block="false" />
	<blocked dx="-2" dy="-1" block="false" />
	<blocked dx="-2" dy="-2" block="false" />
	<blocked dx="-2" dy="-3" block="false" />
	<blocked dx="-1" dy="-3" block="false" />
	<blocked dx="-1" dy="-2" block="false" />
	<blocked dx="0" dy="-2" block="false" />
	<blocked dx="1" dy="-1" block="false" />
	<blocked dx="2" dy="0" block="false" />
	<blocked dx="3" dy="1" block="false" />
	<blocked dx="3" dy="3" block="false" />
	<blocked dx="2" dy="3" block="false" />
	<blocked dx="2" dy="2" block="false" />
	<blocked dx="2" dy="1" block="false" />
	<blocked dx="1" dy="2" block="false" />
	<blocked dx="-4" dy="-4" block="false" />
	<blocked dx="-4" dy="-3" block="false" />
	<blocked dx="-4" dy="-2" block="false" />
	<blocked dx="-4" dy="-1" block="false" />
	<blocked dx="-3" dy="1" block="false" />
	<blocked dx="-2" dy="2" block="false" />
	<blocked dx="0" dy="4" block="false" />
	<blocked dx="-1" dy="3" block="false" />

	<door dx="2" dy="3" />

<<<<<<< HEAD
    <!-- materials DOUBLE checked with original for EGYPTIAN -->
	<constructionStack dx="0" dy="3" material="PLANK" buildrequired="0" />
=======
>>>>>>> 9ad70b7a
	<constructionStack dx="2" dy="3" material="STONE" buildrequired="4" />
	
	<requestStack dx="-2" dy="0" material="NO_MATERIAL" />
	<requestStack dx="0" dy="2" material="NO_MATERIAL" />
	<requestStack dx="2" dy="2" material="NO_MATERIAL" />
	<requestStack dx="2" dy="0" material="NO_MATERIAL" />
	<requestStack dx="-2" dy="-2" material="NO_MATERIAL" />
	<requestStack dx="0" dy="-2" material="NO_MATERIAL" />

	<bricklayer dx="-1" dy="2" direction="NORTH_EAST" />
	<bricklayer dx="-1" dy="1" direction="NORTH_EAST" />
	<bricklayer dx="2" dy="2" direction="NORTH_WEST" />
	<bricklayer dx="2" dy="0" direction="NORTH_WEST" />

	<flag dx="-2" dy="-4" />

	<buildmark dx="-3" dy="-3" />
	<buildmark dx="-3" dy="0" />
	<buildmark dx="0" dy="3" />
	<buildmark dx="3" dy="3" />
	<buildmark dx="3" dy="0" />
	<buildmark dx="0" dy="-3" />

	<image file="24" for="GUI" type="GUI" sequence="93" image="0" />
	<image file="23" for="FINAL" type="SETTLER" sequence="28" image="0" />
	<image file="23" for="FINAL" type="SETTLER" sequence="28" image="1" />
	<image file="23" for="BUILD" type="SETTLER" sequence="28" image="2" />
	<image file="23" for="BUILD" type="SETTLER" sequence="28" image="3" />

</building><|MERGE_RESOLUTION|>--- conflicted
+++ resolved
@@ -60,11 +60,6 @@
 
 	<door dx="2" dy="3" />
 
-<<<<<<< HEAD
-    <!-- materials DOUBLE checked with original for EGYPTIAN -->
-	<constructionStack dx="0" dy="3" material="PLANK" buildrequired="0" />
-=======
->>>>>>> 9ad70b7a
 	<constructionStack dx="2" dy="3" material="STONE" buildrequired="4" />
 	
 	<requestStack dx="-2" dy="0" material="NO_MATERIAL" />
