--- conflicted
+++ resolved
@@ -111,15 +111,7 @@
 	<constructionStack dx="4" dy="6" material="PLANK" buildrequired="2" />
 	<constructionStack dx="6" dy="5" material="STONE" buildrequired="6" />
 
-<<<<<<< HEAD
-    <!-- materials DOUBLE checked with original for EGYPTIAN -->
-	<constructionStack dx="2" dy="5" material="PLANK" buildrequired="2" />
-	<constructionStack dx="4" dy="5" material="STONE" buildrequired="6" />
-	
-	<offerStack dx="3" dy="5" material="WATER" />
-=======
 	<offerStack dx="6" dy="5" material="WATER" />
->>>>>>> 9ad70b7a
 
 	<bricklayer dx="0" dy="4" direction="NORTH_EAST" />
 	<bricklayer dx="2" dy="6" direction="NORTH_EAST" />
