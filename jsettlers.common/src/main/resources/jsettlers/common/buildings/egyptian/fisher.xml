<!DOCTYPE building SYSTEM "../building.dtd">
<building worker="FISHERMAN" workradius="30">
	<ground groundtype="GRASS"/>
	<ground groundtype="EARTH"/>
	<ground groundtype="FLATTENED"/>

	<blocked dx="-1" dy="1" />
	<blocked dx="-1" dy="0" />
	<blocked dx="-1" dy="-1" />
	<blocked dx="-1" dy="-2" />
	<blocked dx="0" dy="-2" />
	<blocked dx="1" dy="-1" />
	<blocked dx="1" dy="1" />
	<blocked dx="1" dy="0" />
	<blocked dx="0" dy="-1" />
	<blocked dx="0" dy="0" />
	<blocked dx="0" dy="1" />
	<blocked dx="0" dy="2" />
	<blocked dx="1" dy="3" />
	<blocked dx="1" dy="2" />
	<blocked dx="2" dy="3" />
	<blocked dx="2" dy="0" />
	<blocked dx="-1" dy="2" />
	<blocked dx="2" dy="1" />
	<blocked dx="3" dy="4" />
	<blocked dx="2" dy="4" />
	<blocked dx="1" dy="4" />
	<blocked dx="0" dy="4" />
	<blocked dx="0" dy="3" />
	<blocked dx="-2" dy="1" />
	<blocked dx="-2" dy="0" />
	<blocked dx="-2" dy="-1" />
	<blocked dx="-2" dy="-2" />
	<blocked dx="-2" dy="-3" />
	<blocked dx="-1" dy="-3" />
	<blocked dx="0" dy="-3" />
	<blocked dx="2" dy="-1" />
	<blocked dx="3" dy="1" />
	<blocked dx="1" dy="-2" />
	<blocked dx="-3" dy="-3" />
	<blocked dx="-3" dy="-2" />
	<blocked dx="-3" dy="-1" />
	<blocked dx="-1" dy="3" />
	<blocked dx="-3" dy="-4" />
	<blocked dx="-2" dy="-4" />
	<blocked dx="-1" dy="-4" />
	<blocked dx="-3" dy="0" />
	<blocked dx="1" dy="5" />
	<blocked dx="2" dy="5" />
	<blocked dx="2" dy="6" />
	<blocked dx="3" dy="5" />
	<blocked dx="3" dy="6" />
	<blocked dx="2" dy="2" />
	<blocked dx="3" dy="3" />

	<blocked dx="4" dy="4" block="false" />
	<blocked dx="4" dy="2" block="false" />
	<blocked dx="3" dy="0" block="false" />
<<<<<<< HEAD
	<blocked dx="-2" dy="-3" block="false" />
	<blocked dx="-2" dy="-2" block="false" />
	<blocked dx="-2" dy="-1" block="false" />
	<blocked dx="-2" dy="0" block="false" />
	<blocked dx="-2" dy="1" block="false" />
	<blocked dx="-1" dy="3" block="false" />
	<blocked dx="0" dy="4" block="false" />
	<blocked dx="1" dy="-2" block="false" />
	
	<door dx="2" dy="1" />
	
	    <!-- materials DOUBLE checked with original for EGYPTIAN -->
	<constructionStack dx="1" dy="4" material="STONE" buildrequired="3" />
	<constructionStack dx="3" dy="4" material="PLANK" buildrequired="2" />
	<offerStack dx="3" dy="4" material="FISH" />
	
	<bricklayer dx="3" dy="2" direction="NORTH_WEST" />
	<bricklayer dx="3" dy="3" direction="NORTH_WEST" />
	<bricklayer dx="0" dy="3" direction="NORTH_WEST" />
	<bricklayer dx="1" dy="4" direction="NORTH_EAST" />
	
	<flag dx="1" dy="-2" />
	
	<buildmark dx="-1" dy="2" />
	<buildmark dx="-1" dy="0" />
	<buildmark dx="-1" dy="-2" />
	<buildmark dx="2" dy="0" />
	<buildmark dx="2" dy="3" />
=======
	<blocked dx="2" dy="-2" block="false" />
	<blocked dx="1" dy="-3" block="false" />
	<blocked dx="0" dy="-4" block="false" />
	<blocked dx="-1" dy="-5" block="false" />
	<blocked dx="-4" dy="-4" block="false" />
	<blocked dx="-4" dy="-3" block="false" />
	<blocked dx="-4" dy="-2" block="false" />
	<blocked dx="-4" dy="-1" block="false" />
	<blocked dx="-4" dy="0" block="false" />
	<blocked dx="-3" dy="1" block="false" />
	<blocked dx="-2" dy="2" block="false" />
	<blocked dx="0" dy="5" block="false" />
	<blocked dx="-1" dy="4" block="false" />
	<blocked dx="-2" dy="3" block="false" />
	<blocked dx="1" dy="6" block="false" />
	<blocked dx="4" dy="6" block="false" />
	<blocked dx="2" dy="7" block="false" />
	<blocked dx="3" dy="7" block="false" />
	<blocked dx="4" dy="7" block="false" />
	<blocked dx="-4" dy="-5" block="false" />
	<blocked dx="-2" dy="-5" block="false" />
	<blocked dx="-3" dy="-5" block="false" />
	<blocked dx="4" dy="5" block="false" />
	<blocked dx="4" dy="3" block="false" />
	<blocked dx="5" dy="4" block="false" />
	<blocked dx="3" dy="2" block="false" />


	<door dx="3" dy="2" />

	<constructionStack dx="5" dy="4" material="PLANK" buildrequired="2" />
	<constructionStack dx="3" dy="2" material="STONE" buildrequired="3" />
	<offerStack dx="5" dy="4" material="FISH" />

	<bricklayer dx="-1" dy="4" direction="NORTH_EAST" />
	<bricklayer dx="-2" dy="2" direction="NORTH_EAST" />
	<bricklayer dx="4" dy="3" direction="NORTH_WEST" />
	<bricklayer dx="4" dy="5" direction="NORTH_WEST" />

	<flag dx="-1" dy="-3" />

	<buildmark dx="3" dy="5" />
	<buildmark dx="2" dy="5" />
	<buildmark dx="3" dy="0" />
	<buildmark dx="1" dy="-3" />
	<buildmark dx="-2" dy="-5" />
	<buildmark dx="-2" dy="0" />

>>>>>>> 9ad70b7a

	<image file="24" for="GUI" type="GUI" sequence="18" image="0"/>
	<image file="23" type="SETTLER" for="FINAL" image="0" sequence="20"/>
	<image file="23" type="SETTLER" for="BUILD" image="1" sequence="20"/>

</building><|MERGE_RESOLUTION|>--- conflicted
+++ resolved
@@ -56,36 +56,6 @@
 	<blocked dx="4" dy="4" block="false" />
 	<blocked dx="4" dy="2" block="false" />
 	<blocked dx="3" dy="0" block="false" />
-<<<<<<< HEAD
-	<blocked dx="-2" dy="-3" block="false" />
-	<blocked dx="-2" dy="-2" block="false" />
-	<blocked dx="-2" dy="-1" block="false" />
-	<blocked dx="-2" dy="0" block="false" />
-	<blocked dx="-2" dy="1" block="false" />
-	<blocked dx="-1" dy="3" block="false" />
-	<blocked dx="0" dy="4" block="false" />
-	<blocked dx="1" dy="-2" block="false" />
-	
-	<door dx="2" dy="1" />
-	
-	    <!-- materials DOUBLE checked with original for EGYPTIAN -->
-	<constructionStack dx="1" dy="4" material="STONE" buildrequired="3" />
-	<constructionStack dx="3" dy="4" material="PLANK" buildrequired="2" />
-	<offerStack dx="3" dy="4" material="FISH" />
-	
-	<bricklayer dx="3" dy="2" direction="NORTH_WEST" />
-	<bricklayer dx="3" dy="3" direction="NORTH_WEST" />
-	<bricklayer dx="0" dy="3" direction="NORTH_WEST" />
-	<bricklayer dx="1" dy="4" direction="NORTH_EAST" />
-	
-	<flag dx="1" dy="-2" />
-	
-	<buildmark dx="-1" dy="2" />
-	<buildmark dx="-1" dy="0" />
-	<buildmark dx="-1" dy="-2" />
-	<buildmark dx="2" dy="0" />
-	<buildmark dx="2" dy="3" />
-=======
 	<blocked dx="2" dy="-2" block="false" />
 	<blocked dx="1" dy="-3" block="false" />
 	<blocked dx="0" dy="-4" block="false" />
@@ -134,7 +104,6 @@
 	<buildmark dx="-2" dy="-5" />
 	<buildmark dx="-2" dy="0" />
 
->>>>>>> 9ad70b7a
 
 	<image file="24" for="GUI" type="GUI" sequence="18" image="0"/>
 	<image file="23" type="SETTLER" for="FINAL" image="0" sequence="20"/>
