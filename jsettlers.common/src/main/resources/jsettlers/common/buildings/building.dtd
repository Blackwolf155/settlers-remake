<?xml version="1.0" encoding="UTF-8"?>

<!ENTITY % imagelinktype "(SETTLER| GUI| LANDSCAPE)">

<!ENTITY % material "(
	NO_MATERIAL|
	AXE|
	BOW|
	BLADE|
	BREAD|
	COAL|
	CROP|
	FISH|
	FISHINGROD|
	FLOUR|
	GOLD|
	GOLDORE|
	HAMMER|
	IRON|
	IRONORE|
	MEAT|
	PICK|
	PIG|
	PLANK|
	SAW|
	SCYTHE|
	SPEAR|
	STONE|
	SWORD|
	TRUNK|
	WATER|
	WINE|
	GEMS|
	SULFUR|
	RICE|
	KEG|
	LIQUOR|
	GUN_POWDER|
	CANNON_AMMO|
	BALLISTA_AMMO|
	CATAPULT_AMMO|
	WHITE_BREAD|
	BASKET|
	TREE|
	PLANT|
	HONEY|
	EMPTY_BUCKET)
">
<!ENTITY % jobtype "(
	WAIT|
	WALK|
	SHOW|
	HIDE|
	SET_MATERIAL|
	TAKE|
	DROP|
	REQUEST|
	GO_TO|
	LOOK_AT|
	PLAY_ACTION1|
	PLAY_ACTION2|
	PLAY_ACTION3|
	AVAILABLE|
	NOT_FULL|
	POP_TOOL|
	POP_WEAPON|
	DROP_POPPED)
">
<!ENTITY % direction "(EAST| SOUTH_EAST| SOUTH_WEST| WEST | NORTH_WEST | NORTH_EAST)">

<!ENTITY % searchtype "(
	FOREIGN_GROUND|
	CUTTABLE_TREE|
	CUTTABLE_STONE|
	PLANTABLE_TREE|
	PLANTABLE_CORN|
	CUTTABLE_CORN|
	PLANTABLE_WINE|
	HARVESTABLE_WINE|
	FISHABLE|
	RIVER|
	ENEMY)
">
<!ENTITY % groundtype "(
	GRASS|
	DRY_GRASS|
	DESERT|
	EARTH|
	MOUNTAIN|
	SNOW|
	WATER|
	SAND|
	FLATTENED|
	RIVER1|
	RIVER2|
	RIVER3|
	RIVER4|
	MOUNTAINBORDER|
	MOUNTAINBORDEROUTER
)">
<!ENTITY % boolean "(true|false)">

<<<<<<< HEAD
<!ELEMENT building (ground+, blocked+, door, constructionStack+, requestStack*, offerStack*, bricklayer+, flag, buildmark*, workcenter?, smokePosition?, healspot?, pigFeedPosition?, donkeyFeedPosition*, sawmillerWorkPosition?, ovenPosition?, animalPosition*, moltenMetal?, meltInput?, meltOutput?, image*, occupyer*, startjob?, job*) >
=======
<!ELEMENT building (ground+, blocked+, door, constructionStack+, requestStack*, offerStack*, bricklayer+, flag, buildmark*, workcenter?, smokePosition?, healspot?, pigFeedPosition?, donkeyFeedPosition*, sawmillerWorkPosition?, ovenPosition?, animalPosition*, mine?, image*, occupyer*, startjob?, job*) >
>>>>>>> 8a086258

<!ATTLIST building
   	worker CDATA #REQUIRED
	workradius CDATA #IMPLIED
	viewdistance CDATA #IMPLIED
	mine (true|false) "false"
>

<!ELEMENT ground EMPTY>
<!ATTLIST ground
	groundtype %groundtype; #REQUIRED
>

<!ELEMENT workcenter EMPTY>
<!ATTLIST workcenter
   dx CDATA #REQUIRED
   dy CDATA #REQUIRED
>

<!ELEMENT blocked EMPTY>
<!ATTLIST blocked
   dx CDATA #REQUIRED
   dy CDATA #REQUIRED
   block (true|false) "true"
>

<!ELEMENT door EMPTY>
<!ATTLIST door
   dx CDATA #REQUIRED
   dy CDATA #REQUIRED
>


<!ELEMENT flag EMPTY>
<!ATTLIST flag
   dx CDATA #REQUIRED
   dy CDATA #REQUIRED
>


<!ELEMENT constructionStack EMPTY>
<!ATTLIST constructionStack
   dx CDATA #REQUIRED
   dy CDATA #REQUIRED
   buildrequired CDATA #REQUIRED
   material %material; #REQUIRED
>

<!ELEMENT requestStack EMPTY>
<!ATTLIST requestStack
   dx CDATA #REQUIRED
   dy CDATA #REQUIRED
   material %material; #REQUIRED
>

<!ELEMENT offerStack EMPTY>
<!ATTLIST offerStack
   dx CDATA #REQUIRED
   dy CDATA #REQUIRED
   material %material; #REQUIRED
>

<!ELEMENT bricklayer EMPTY>
<!ATTLIST bricklayer
   dx CDATA #REQUIRED
   dy CDATA #REQUIRED
   direction %direction; #REQUIRED
>

<!ELEMENT occupyer EMPTY>
<!ATTLIST occupyer
   offsetX CDATA #IMPLIED
   offsetY CDATA #IMPLIED
   type (INFANTRY|BOWMAN) #REQUIRED

   soldierX CDATA #REQUIRED
   soldierY CDATA #REQUIRED
   looksRight (true|false) "true"
>

<!ELEMENT startjob EMPTY>
<!ATTLIST startjob
   name IDREF #REQUIRED
>

<!ELEMENT job EMPTY>
<!ATTLIST job
   name ID #REQUIRED
   type %jobtype; #REQUIRED
   successjob IDREF #REQUIRED
   failjob IDREF #REQUIRED
   dx CDATA #IMPLIED
   dy CDATA #IMPLIED
   time CDATA #IMPLIED
   material %material; #IMPLIED
   direction %direction; #IMPLIED
   search %searchtype; #IMPLIED
   takeMaterialFromMap %boolean; #IMPLIED
   foodOrder CDATA #IMPLIED
>

<!ELEMENT image EMPTY>
<!ATTLIST image
   for (GUI|BUILD|FINAL) #REQUIRED
   name CDATA #IMPLIED
   type %imagelinktype; #IMPLIED
   file CDATA #IMPLIED
   sequence CDATA #IMPLIED
   image CDATA #REQUIRED
>

<!ELEMENT buildmark EMPTY>
<!ATTLIST buildmark
   dx CDATA #REQUIRED
   dy CDATA #REQUIRED
>

<!ELEMENT smokePosition EMPTY>
<!ATTLIST smokePosition
   dx CDATA #REQUIRED
   dy CDATA #REQUIRED
>


<!ELEMENT healspot EMPTY>
<!ATTLIST healspot
   dx CDATA #REQUIRED
   dy CDATA #REQUIRED
>

<!ELEMENT animalPosition EMPTY>
<!ATTLIST animalPosition
   dx CDATA #REQUIRED
   dy CDATA #REQUIRED
>

<!ELEMENT pigFeedPosition EMPTY>
<!ATTLIST pigFeedPosition
   dx CDATA #REQUIRED
   dy CDATA #REQUIRED
>

<!ELEMENT donkeyFeedPosition EMPTY>
<!ATTLIST donkeyFeedPosition
	dx CDATA #REQUIRED
	dy CDATA #REQUIRED
	direction %direction; #REQUIRED
>

<!ELEMENT sawmillerWorkPosition EMPTY>
<!ATTLIST sawmillerWorkPosition
	dx CDATA #REQUIRED
	dy CDATA #REQUIRED
	direction %direction; #REQUIRED
>


<!ELEMENT ovenPosition EMPTY>
<!ATTLIST ovenPosition
   dx CDATA #REQUIRED
   dy CDATA #REQUIRED
   direction %direction; #REQUIRED
>

<<<<<<< HEAD
<!ELEMENT moltenMetal EMPTY>
<!ATTLIST moltenMetal
	dx CDATA #REQUIRED
	dy CDATA #REQUIRED
>

<!ELEMENT meltInput EMPTY>
<!ATTLIST meltInput
	dx CDATA #REQUIRED
	dy CDATA #REQUIRED
	direction %direction; #REQUIRED
	material %material; #REQUIRED
>

<!ELEMENT meltOutput EMPTY>
<!ATTLIST meltOutput
	dx CDATA #REQUIRED
	dy CDATA #REQUIRED
	direction %direction; #REQUIRED
	material %material; #REQUIRED
=======
<!ELEMENT mine EMPTY>
<!ATTLIST mine
   dropDirection %direction; #REQUIRED
   miningInterval CDATA #REQUIRED
   foodOrder CDATA #REQUIRED
>>>>>>> 8a086258
><|MERGE_RESOLUTION|>--- conflicted
+++ resolved
@@ -100,11 +100,7 @@
 )">
 <!ENTITY % boolean "(true|false)">
 
-<<<<<<< HEAD
-<!ELEMENT building (ground+, blocked+, door, constructionStack+, requestStack*, offerStack*, bricklayer+, flag, buildmark*, workcenter?, smokePosition?, healspot?, pigFeedPosition?, donkeyFeedPosition*, sawmillerWorkPosition?, ovenPosition?, animalPosition*, moltenMetal?, meltInput?, meltOutput?, image*, occupyer*, startjob?, job*) >
-=======
-<!ELEMENT building (ground+, blocked+, door, constructionStack+, requestStack*, offerStack*, bricklayer+, flag, buildmark*, workcenter?, smokePosition?, healspot?, pigFeedPosition?, donkeyFeedPosition*, sawmillerWorkPosition?, ovenPosition?, animalPosition*, mine?, image*, occupyer*, startjob?, job*) >
->>>>>>> 8a086258
+<!ELEMENT building (ground+, blocked+, door, constructionStack+, requestStack*, offerStack*, bricklayer+, flag, buildmark*, workcenter?, smokePosition?, healspot?, pigFeedPosition?, donkeyFeedPosition*, sawmillerWorkPosition?, ovenPosition?, animalPosition*, mine?, moltenMetal?, meltInput?, meltOutput?, image*, occupyer*, startjob?, job*) >
 
 <!ATTLIST building
    	worker CDATA #REQUIRED
@@ -269,7 +265,13 @@
    direction %direction; #REQUIRED
 >
 
-<<<<<<< HEAD
+<!ELEMENT mine EMPTY>
+<!ATTLIST mine
+	dropDirection %direction; #REQUIRED
+	miningInterval CDATA #REQUIRED
+	foodOrder CDATA #REQUIRED
+>
+
 <!ELEMENT moltenMetal EMPTY>
 <!ATTLIST moltenMetal
 	dx CDATA #REQUIRED
@@ -290,11 +292,4 @@
 	dy CDATA #REQUIRED
 	direction %direction; #REQUIRED
 	material %material; #REQUIRED
-=======
-<!ELEMENT mine EMPTY>
-<!ATTLIST mine
-   dropDirection %direction; #REQUIRED
-   miningInterval CDATA #REQUIRED
-   foodOrder CDATA #REQUIRED
->>>>>>> 8a086258
 >