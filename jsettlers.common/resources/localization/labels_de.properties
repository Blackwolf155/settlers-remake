--- conflicted
+++ resolved
@@ -229,11 +229,8 @@
 place-folders-at = Bitte die Siedler-Bilder nach %s und die Sound-Dateien nach %s kopieren.
 bad-folders-version = Du benötigst die Bilder der Siedler 3 Gold edition. Bitte kopiere sie nach %s.
 place-folders-hint = Hier müssen die Ordner GFX und SND sein
-<<<<<<< HEAD
+version-build = Version: %s
 
 select-settlers-3-folder = Bitte wählen Sie den Order ihrer original Siedler 3 Installation.
 error-no-settlers-3-folder-selected = Es wurde keine original Siedler 3 installation ausgewählt. Das Spiel kann ohne die Originalgrafiken und -sounds nicht starten. Das Spiel wird nun beendet...
-error-settings-not-saveable = Die Einstellungen konnten nicht gespeichert werden. Bitte stellen Sie sicher, dass der JSettlers Ordner geschrieben werden kann.
-=======
-version-build = Version: %s 
->>>>>>> 951ecde0
+error-settings-not-saveable = Die Einstellungen konnten nicht gespeichert werden. Bitte stellen Sie sicher, dass der JSettlers Ordner geschrieben werden kann.