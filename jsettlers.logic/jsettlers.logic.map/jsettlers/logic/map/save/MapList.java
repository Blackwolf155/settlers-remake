package jsettlers.logic.map.save;

import java.io.File;
import java.io.IOException;
import java.io.ObjectOutputStream;
import java.io.OutputStream;
import java.util.ArrayList;
import java.util.Collections;

import jsettlers.common.map.IMapData;
import jsettlers.common.map.MapLoadException;
import jsettlers.common.resources.ResourceManager;
import jsettlers.input.PlayerState;
import jsettlers.logic.map.newGrid.GameSerializer;
import jsettlers.logic.map.newGrid.MainGrid;
import jsettlers.logic.map.save.IMapLister.IMapListerCallable;
import jsettlers.logic.map.save.MapFileHeader.MapType;
import jsettlers.logic.map.save.loader.MapLoader;
import jsettlers.logic.timer.RescheduleTimer;

/**
 * This is the main map list.
 * <p>
 * It lists all available maps, and it can be used to add maps to the game.
 * <p>
 * TODO: load maps before they are needed, to increase startup time.
 * 
 * @author michael
 * @author Andreas Eberle
 */
public class MapList implements IMapListerCallable {
	private static class DefaultMapListFactory implements IMapListFactory {
		@Override
		public MapList getMapList() {
			return new MapList(ResourceManager.getSaveDirectory());
		}
	}
	
	public static final String MAP_EXTENSION = ".map";
	private static IMapListFactory mapListFactory = new DefaultMapListFactory();
	private final IMapLister mapsDir;
	private final IMapLister saveDir;

	private final ArrayList<MapLoader> freshMaps = new ArrayList<MapLoader>();
	private final ArrayList<MapLoader> savedMaps = new ArrayList<MapLoader>();

	private boolean fileListLoaded = false;

	public MapList(File dir) {
		this(new DirectoryMapLister(new File(dir, "maps"), false),
				new DirectoryMapLister(new File(dir, "save"), true));
	}

	public MapList(IMapLister mapsDir, IMapLister saveDir) {
		this.mapsDir = mapsDir;
		this.saveDir = saveDir;
	}

	private void loadFileList() {
		freshMaps.clear();
		savedMaps.clear();

<<<<<<< HEAD
		mapsDir.getMaps(this);
		saveDir.getMaps(this);
=======
		addFilesToLists(mapsDir);
		saveDir.mkdirs();
		addFilesToLists(saveDir);
>>>>>>> f4186c49

		Collections.sort(freshMaps);
		Collections.sort(savedMaps);
	}
	
	@Override
	public synchronized void foundMap(IListedMap map) {
		try {
			MapLoader loader = MapLoader.getLoaderForFile(map);
			MapType type = loader.getFileHeader().getType();
			if (type == MapType.SAVED_SINGLE) {
				savedMaps.add(loader);
			} else {
				freshMaps.add(loader);
			}
		} catch (MapLoadException e) {
			System.err.println("Cought exception while loading header for "
					+ map.getFileName());
			e.printStackTrace();
		}
	}

	public synchronized ArrayList<MapLoader> getSavedMaps() {
		if (!fileListLoaded) {
			loadFileList();
			fileListLoaded = true;
		}
		return savedMaps;
	}

	public synchronized ArrayList<MapLoader> getFreshMaps() {
		if (!fileListLoaded) {
			loadFileList();
			fileListLoaded = true;
		}
		return freshMaps;
	}

	/**
	 * Gives the {@link MapLoader} for the map with the given id.
	 * 
	 * @param id
	 *            The id of the map to be found.
	 * @return Returns the corresponding {@link MapLoader}<br>
	 *         or null if no map with the given id has been found.
	 */
	public MapLoader getMapById(String id) {
		ArrayList<MapLoader> maps = new ArrayList<MapLoader>();
		maps.addAll(getFreshMaps());
		maps.addAll(getSavedMaps());

		for (MapLoader curr : maps) {
			if (curr.getMapID().equals(id)) {
				return curr;
			}
		}
		return null;
	}

	public MapLoader getMapByName(String mapName) {
		ArrayList<MapLoader> maps = new ArrayList<MapLoader>();
		maps.addAll(getFreshMaps());
		maps.addAll(getSavedMaps());

		for (MapLoader curr : maps) {
			if (curr.getMapName().equals(mapName)) {
				return curr;
			}
		}
		return null;
	}

	/**
	 * saves a static map to the given directory.
	 * 
	 * @param header
	 *            The header to use.
	 * @param data
	 *            The data to save.
	 * @throws IOException
	 *             If any IO error occurred.
	 */
	public synchronized void saveNewMap(MapFileHeader header, IMapData data) throws IOException {
		OutputStream out = null;
		try {
			out = mapsDir.getOutputStream(header);
			MapSaver.saveMap(header, data, out);
		} finally {
			if (out != null) {
				out.close();
			}
		}
		loadFileList();
	}

	/**
	 * Saves a map to disk. The map logic should be paused while calling this method.
	 * 
	 * @param state
	 * @param grid
	 * @throws IOException
	 */
	public synchronized void saveMap(PlayerState[] playerStates, MainGrid grid)
			throws IOException {
		MapFileHeader header = grid.generateSaveHeader();
		OutputStream outStream = saveDir.getOutputStream(header);

		header.writeTo(outStream);

		ObjectOutputStream oos = new ObjectOutputStream(outStream);
		oos.writeObject(playerStates);
		GameSerializer gameSerializer = new GameSerializer();
		gameSerializer.save(grid, oos);
		RescheduleTimer.saveTo(oos);

		oos.close();

		loadFileList();
	}

	/**
	 * Saves a random map to the given file.
	 * 
	 * @param header
	 *            The header to save
	 * @param definition
	 *            The random map rule text.
	 * @throws IOException
	 */
	public synchronized void saveRandomMap(MapFileHeader header,
			String definition) throws IOException {
		OutputStream out = mapsDir.getOutputStream(header);
		MapSaver.saveRandomMap(header, definition, out);
		loadFileList();
	}

	public ArrayList<MapLoader> getSavedMultiplayerMaps() {
		// TODO: save multiplayer maps, so that we can load them.
		return null;
	}

	/**
	 * gets the list of the default directory.
	 * 
	 * @return
	 */
	public static MapList getDefaultList() {
		return mapListFactory.getMapList();
	}

	public void deleteLoadableGame(MapLoader game) {
		game.delete();
		savedMaps.remove(game);
		loadFileList();
	}

	public static void setDefaultList(IMapListFactory factory) {
		mapListFactory = factory;
	}

}<|MERGE_RESOLUTION|>--- conflicted
+++ resolved
@@ -23,7 +23,7 @@
  * <p>
  * It lists all available maps, and it can be used to add maps to the game.
  * <p>
- * TODO: load maps before they are needed, to increase startup time.
+ * TODO: load maps before they are needed, to decrease startup time.
  * 
  * @author michael
  * @author Andreas Eberle
@@ -60,14 +60,8 @@
 		freshMaps.clear();
 		savedMaps.clear();
 
-<<<<<<< HEAD
 		mapsDir.getMaps(this);
 		saveDir.getMaps(this);
-=======
-		addFilesToLists(mapsDir);
-		saveDir.mkdirs();
-		addFilesToLists(saveDir);
->>>>>>> f4186c49
 
 		Collections.sort(freshMaps);
 		Collections.sort(savedMaps);
