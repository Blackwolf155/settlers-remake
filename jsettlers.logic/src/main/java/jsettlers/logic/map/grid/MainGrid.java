/*******************************************************************************
 * Copyright (c) 2015 - 2017
 *
 * Permission is hereby granted, free of charge, to any person obtaining a copy of this software and associated documentation files (the "Software"),
 * to deal in the Software without restriction, including without limitation the rights to use, copy, modify, merge, publish, distribute, sublicense,
 * and/or sell copies of the Software, and to permit persons to whom the Software is furnished to do so, subject to the following conditions:
 *
 * The above copyright notice and this permission notice shall be included in all copies or substantial portions of the Software.
 *
 * THE SOFTWARE IS PROVIDED "AS IS", WITHOUT WARRANTY OF ANY KIND, EXPRESS OR IMPLIED, INCLUDING BUT NOT LIMITED TO THE WARRANTIES OF MERCHANTABILITY,
 * FITNESS FOR A PARTICULAR PURPOSE AND NONINFRINGEMENT. IN NO EVENT SHALL THE AUTHORS OR COPYRIGHT HOLDERS BE LIABLE FOR ANY CLAIM, DAMAGES OR OTHER
 * LIABILITY, WHETHER IN AN ACTION OF CONTRACT, TORT OR OTHERWISE, ARISING FROM, OUT OF OR IN CONNECTION WITH THE SOFTWARE OR THE USE OR OTHER
 * DEALINGS IN THE SOFTWARE.
 *******************************************************************************/
package jsettlers.logic.map.grid;

import java.io.IOException;
import java.io.ObjectInputStream;
import java.io.Serializable;
import java.util.BitSet;
import java.util.Date;
import java.util.Set;
import java.util.concurrent.ConcurrentLinkedQueue;

import java8.util.Optional;
import jsettlers.algorithms.borders.BordersThread;
import jsettlers.algorithms.borders.IBordersThreadGrid;
import jsettlers.algorithms.construction.AbstractConstructionMarkableMap;
import jsettlers.algorithms.fogofwar.FogOfWar;
import jsettlers.algorithms.fogofwar.IFogOfWarGrid;
import jsettlers.algorithms.fogofwar.IViewDistancable;
import jsettlers.algorithms.landmarks.EnclosedBlockedAreaFinderAlgorithm;
import jsettlers.algorithms.landmarks.IEnclosedBlockedAreaFinderGrid;
import jsettlers.algorithms.path.IPathCalculatable;
import jsettlers.algorithms.path.Path;
import jsettlers.algorithms.path.area.IInAreaFinderMap;
import jsettlers.algorithms.path.area.InAreaFinder;
import jsettlers.algorithms.path.astar.AbstractAStar;
import jsettlers.algorithms.path.astar.BucketQueueAStar;
import jsettlers.algorithms.path.astar.IAStarPathMap;
import jsettlers.algorithms.path.dijkstra.DijkstraAlgorithm;
import jsettlers.algorithms.path.dijkstra.IDijkstraPathMap;
import jsettlers.algorithms.previewimage.PreviewImageCreator;
import jsettlers.algorithms.traversing.area.IAreaVisitor;
import jsettlers.common.Color;
import jsettlers.common.buildings.BuildingAreaBitSet;
import jsettlers.common.buildings.EBuildingType;
import jsettlers.common.buildings.IBuilding;
import jsettlers.common.landscape.ELandscapeType;
import jsettlers.common.landscape.EResourceType;
import jsettlers.common.map.EDebugColorModes;
import jsettlers.common.map.IGraphicsBackgroundListener;
import jsettlers.common.map.IGraphicsGrid;
import jsettlers.common.map.partition.IPartitionData;
import jsettlers.common.map.shapes.FreeMapArea;
import jsettlers.common.map.shapes.HexGridArea;
import jsettlers.common.map.shapes.MapCircle;
import jsettlers.common.map.shapes.MapLine;
import jsettlers.common.map.shapes.MapNeighboursArea;
import jsettlers.common.mapobject.EMapObjectType;
import jsettlers.common.mapobject.IMapObject;
import jsettlers.common.material.EMaterialType;
import jsettlers.common.material.ESearchType;
import jsettlers.common.menu.UIState;
import jsettlers.common.movable.EDirection;
import jsettlers.common.movable.EMovableType;
import jsettlers.common.movable.IMovable;
import jsettlers.common.player.IPlayer;
import jsettlers.common.position.MutablePoint2D;
import jsettlers.common.position.RelativePoint;
import jsettlers.common.position.ShortPoint2D;
import jsettlers.common.utils.collections.IPredicate;
import jsettlers.common.utils.coordinates.CoordinateStream;
import jsettlers.input.IGuiInputGrid;
import jsettlers.input.PlayerState;
import jsettlers.logic.FerryEntrance;
import jsettlers.logic.buildings.Building;
import jsettlers.logic.buildings.IBuildingsGrid;
import jsettlers.logic.buildings.MaterialProductionSettings;
import jsettlers.logic.buildings.military.occupying.IOccupyableBuilding;
import jsettlers.logic.buildings.military.occupying.OccupyingBuilding;
import jsettlers.logic.buildings.stack.IRequestsStackGrid;
import jsettlers.logic.buildings.stack.multi.StockSettings;
import jsettlers.logic.buildings.workers.WorkerBuilding;
import jsettlers.logic.constants.Constants;
import jsettlers.logic.constants.MatchConstants;
import jsettlers.logic.map.grid.flags.FlagsGrid;
import jsettlers.logic.map.grid.landscape.LandscapeGrid;
import jsettlers.logic.map.grid.movable.MovableGrid;
import jsettlers.logic.map.grid.objects.AbstractHexMapObject;
import jsettlers.logic.map.grid.objects.IMapObjectsManagerGrid;
import jsettlers.logic.map.grid.objects.MapObjectsManager;
import jsettlers.logic.map.grid.objects.ObjectsGrid;
import jsettlers.logic.map.grid.partition.IPlayerChangedListener;
import jsettlers.logic.map.grid.partition.PartitionsGrid;
import jsettlers.logic.map.grid.partition.manager.PartitionManager;
import jsettlers.logic.map.grid.partition.manager.manageables.IManageableBearer;
import jsettlers.logic.map.grid.partition.manager.manageables.IManageableBricklayer;
import jsettlers.logic.map.grid.partition.manager.manageables.IManageableDigger;
import jsettlers.logic.map.grid.partition.manager.manageables.IManageableWorker;
import jsettlers.logic.map.grid.partition.manager.manageables.interfaces.IBarrack;
import jsettlers.logic.map.grid.partition.manager.manageables.interfaces.IDiggerRequester;
import jsettlers.logic.map.grid.partition.manager.materials.interfaces.IOfferEmptiedListener;
import jsettlers.logic.map.grid.partition.manager.materials.offers.EOfferPriority;
import jsettlers.logic.map.grid.partition.manager.materials.requests.MaterialRequestObject;
import jsettlers.logic.map.loading.data.IMapData;
import jsettlers.logic.map.loading.data.objects.BuildingMapDataObject;
import jsettlers.logic.map.loading.data.objects.IPlayerIdProvider;
import jsettlers.logic.map.loading.data.objects.MapDataObject;
import jsettlers.logic.map.loading.data.objects.MapTreeObject;
import jsettlers.logic.map.loading.data.objects.MovableObject;
import jsettlers.logic.map.loading.data.objects.StackMapDataObject;
import jsettlers.logic.map.loading.data.objects.StoneMapDataObject;
import jsettlers.logic.map.loading.list.MapList;
import jsettlers.logic.map.loading.newmap.MapFileHeader;
import jsettlers.logic.map.loading.newmap.MapFileHeader.MapType;
import jsettlers.logic.movable.Movable;
import jsettlers.logic.movable.interfaces.AbstractMovableGrid;
import jsettlers.logic.movable.interfaces.IAttackable;
import jsettlers.logic.movable.interfaces.ILogicMovable;
import jsettlers.logic.objects.arrow.ArrowObject;
import jsettlers.logic.objects.stack.StackMapObject;
import jsettlers.logic.player.Player;
import jsettlers.logic.player.PlayerSetting;

/**
 * This is the main grid offering an interface for interacting with the grid.
 *
 * @author Andreas Eberle
 */
public final class MainGrid implements Serializable {
	private static final long serialVersionUID = 3824511313693431423L;

	final String mapId;
	final String mapName;

	final short width;
	final short height;

	final LandscapeGrid landscapeGrid;
	final ObjectsGrid objectsGrid;
	final PartitionsGrid partitionsGrid;
	final MovableGrid movableGrid;
	final FlagsGrid flagsGrid;

	final MovablePathfinderGrid movablePathfinderGrid;
	final MapObjectsManager mapObjectsManager;
	final BuildingsGrid buildingsGrid;

	transient FogOfWar fogOfWar;
	transient GraphicsGrid graphicsGrid;
	transient ConstructionMarksGrid constructionMarksGrid;
	transient BordersThread bordersThread;
	transient IGuiInputGrid guiInputGrid;
	private transient IEnclosedBlockedAreaFinderGrid enclosedBlockedAreaFinderGrid;

	public MainGrid(String mapId, String mapName, short width, short height, PlayerSetting[] playerSettings) {
		this.mapId = mapId;
		this.mapName = mapName;

		this.width = width;
		this.height = height;

		this.flagsGrid = new FlagsGrid(width, height);
		this.movablePathfinderGrid = new MovablePathfinderGrid();
		this.mapObjectsManager = new MapObjectsManager(new MapObjectsManagerGrid());

		this.objectsGrid = new ObjectsGrid(width, height);
		this.landscapeGrid = new LandscapeGrid(width, height, flagsGrid);
		this.movableGrid = new MovableGrid(width, height, landscapeGrid);

		this.partitionsGrid = new PartitionsGrid(width, height, playerSettings, landscapeGrid);
		this.buildingsGrid = new BuildingsGrid();

		initAdditional();
	}

	public boolean isWinePlantable(ShortPoint2D point) {
		return movablePathfinderGrid.pathfinderGrid.isWinePlantable(point.x, point.y);
	}

	public boolean isCornPlantable(ShortPoint2D point) {
		return movablePathfinderGrid.pathfinderGrid.isCornPlantable(point.x, point.y);
	}

	private void initAdditional() {
		this.graphicsGrid = new GraphicsGrid();
		this.constructionMarksGrid = new ConstructionMarksGrid();
		this.bordersThread = new BordersThread(new BordersThreadGrid());
		this.guiInputGrid = new GuiInputGrid();

		this.partitionsGrid.setPlayerChangedListener(new PlayerChangedListener());
		this.enclosedBlockedAreaFinderGrid = new EnclosedBlockedAreaFinderGrid();
	}

	public final short getHeight() {
		return height;
	}

	public final short getWidth() {
		return width;
	}

	public void initForPlayer(byte playerId, FogOfWar fogOfWar) {
		if (fogOfWar != null) {
			this.fogOfWar = fogOfWar;
		} else {
			this.fogOfWar = new FogOfWar(width, height, partitionsGrid.getPlayer(playerId));
		}
	}

	private void readObject(ObjectInputStream ois) throws IOException, ClassNotFoundException {
		ois.defaultReadObject();
		initAdditional();
		this.bordersThread.checkArea(0, 0, width, height);
	}

	public void startThreads() {
		bordersThread.start();
		if (fogOfWar != null) {
			fogOfWar.start(new FogOfWarGrid());
		}
	}

	public void stopThreads() {
		bordersThread.cancel();
		if (fogOfWar != null) {
			fogOfWar.cancel();
		}
	}

	public MainGrid(String mapId, String mapName, IMapData mapGrid, PlayerSetting[] playerSettings) {
		this(mapId, mapName, (short) mapGrid.getWidth(), (short) mapGrid.getHeight(), playerSettings);

		for (short y = 0; y < height; y++) {
			for (short x = 0; x < width; x++) {
				ELandscapeType landscape = mapGrid.getLandscape(x, y);
				setLandscapeTypeAt(x, y, landscape);
				landscapeGrid.setHeightAt(x, y, mapGrid.getLandscapeHeight(x, y));
				landscapeGrid.setResourceAt(x, y, mapGrid.getResourceType(x, y), mapGrid.getResourceAmount(x, y));
				landscapeGrid.setBlockedPartition(x, y, mapGrid.getBlockedPartition(x, y));
			}
		}

		// two phases, we might need the base grid tiles to add blocking, status
		for (short y = 0; y < height; y++) {
			for (short x = 0; x < width; x++) {
				MapDataObject object = mapGrid.getMapObject(x, y);
				if (object != null && isOccupyableBuilding(object) && isActivePlayer(object, playerSettings)) {
					addMapObject(x, y, object);
				}
				if ((x + y / 2) % 4 == 0 && y % 4 == 0 && isInsideWater(x, y)) {
					mapObjectsManager.addWaves(x, y);
					if (landscapeGrid.getResourceAmountAt(x, y) > 50) {
						mapObjectsManager.addFish(x, y);
					}
				}
			}
		}

		for (short y = 0; y < height; y++) {
			for (short x = 0; x < width; x++) {
				MapDataObject object = mapGrid.getMapObject(x, y);
				if (object != null && !isOccupyableBuilding(object) && isActivePlayer(object, playerSettings)) {
					try {
						addMapObject(x, y, object);
					} catch (Throwable t) {
						t.printStackTrace();
					}
				}
			}
		}
		System.out.println("grid filled");
	}

	private boolean isActivePlayer(MapDataObject object, PlayerSetting[] playerSettings) {
		return !(object instanceof IPlayerIdProvider) || playerSettings[((IPlayerIdProvider) object).getPlayerId()].isAvailable();
	}

	private static boolean isOccupyableBuilding(MapDataObject object) {
		return object instanceof BuildingMapDataObject && ((BuildingMapDataObject) object).getType().isMilitaryBuilding();
	}

	private boolean isInsideWater(short x, short y) {
		AbstractHexMapObject object = objectsGrid.getObjectsAt(x, y);
		return isWaterSafe(x - 1, y - 1) && isWaterSafe(x, y - 1) && isWaterSafe(x - 1, y) && isWaterSafe(x, y)
				&& isWaterSafe(x + 1, y) && isWaterSafe(x, y + 1) && isWaterSafe(x + 1, y + 1)
				&& (object == null || (object.getObjectType() != EMapObjectType.CARGO_BOAT &&
				object.getObjectType() != EMapObjectType.FERRY));
	}

	public boolean isWaterSafe(int x, int y) {
		return isInBounds((short) x, (short) y) && landscapeGrid.getLandscapeTypeAt((short) x, (short) y).isWater();
	}

	private void addMapObject(short x, short y, MapDataObject object) {
		ShortPoint2D pos = new ShortPoint2D(x, y);

		if (object instanceof MapTreeObject) {
			if (isInBounds(x, y) && movablePathfinderGrid.pathfinderGrid.isTreePlantable(x, y)) {
				mapObjectsManager.plantAdultTree(pos);
			}
		} else if (object instanceof StoneMapDataObject) {
			mapObjectsManager.addStone(pos, ((StoneMapDataObject) object).getCapacity());
		} else if (object instanceof StackMapDataObject) {
			placeStack(pos, ((StackMapDataObject) object).getType(), ((StackMapDataObject) object).getCount());
		} else if (object instanceof BuildingMapDataObject) {
			BuildingMapDataObject buildingObject = (BuildingMapDataObject) object;
			Building building = constructBuildingAt(pos, buildingObject.getType(), partitionsGrid.getPlayer(buildingObject.getPlayerId()), true);

			if (building instanceof IOccupyableBuilding) {
				IOccupyableBuilding occupyableBuilding = (IOccupyableBuilding) building;
				ILogicMovable soldier = createNewMovableAt(building.getDoor(), EMovableType.SWORDSMAN_L1, building.getPlayer());
				occupyableBuilding.requestSoldier(soldier);
			}
		} else if (object instanceof MovableObject) {
			MovableObject movableObject = (MovableObject) object;
			createNewMovableAt(pos, movableObject.getType(), partitionsGrid.getPlayer(movableObject.getPlayerId()));
		}
	}

	private void placeStack(ShortPoint2D pos, EMaterialType materialType, int count) {
		for (int i = 0; i < count; i++) {
			movablePathfinderGrid.dropMaterial(pos, materialType, true, false);
		}
	}

	public void save(Byte playerId, UIState uiState) throws IOException {
		boolean savedPausingState = MatchConstants.clock().isPausing();
		MatchConstants.clock().setPausing(true);
		try {
			Thread.sleep(300); // FIXME @Andreas serializer should wait until threads did their work!
		} catch (InterruptedException e) {
			e.printStackTrace();
		}

		PlayerState[] playerStates = calculatePlayerStates(playerId, uiState);
		MapFileHeader header = generateSaveHeader(playerId);
		MapList list = MapList.getDefaultList();
		list.saveMap(playerStates, header, MainGrid.this);

		MatchConstants.clock().setPausing(savedPausingState);
	}

	private PlayerState[] calculatePlayerStates(Byte playerId, UIState uiState) {
		byte numberOfPlayers = partitionsGrid.getNumberOfPlayers();
		PlayerState[] playerStates = new PlayerState[numberOfPlayers];
		for (byte currPlayerId = 0; currPlayerId < numberOfPlayers; currPlayerId++) {
			// find a tower of the player
			UIState currUIState = calculateUiStateByTower(currPlayerId);
			playerStates[currPlayerId] = new PlayerState(currPlayerId, currUIState);
		}
		if (playerId != null) {
			if (uiState == null) {
				uiState = calculateUiStateByTower(playerId);
			}
			playerStates[playerId] = new PlayerState(playerId, uiState, fogOfWar);
		}
		return playerStates;
	}

	private UIState calculateUiStateByTower(byte currPlayerId) {
		for (Building building : Building.getAllBuildings()) {
			if (building.getPlayer().playerId == currPlayerId && building instanceof OccupyingBuilding) {
				return new UIState(building.getPos());
			}
		}
		return null;
	}

	public MapFileHeader generateSaveHeader(Byte playerId) {
		// TODO: description
		PreviewImageCreator previewImageCreator = new PreviewImageCreator(width, height, MapFileHeader.PREVIEW_IMAGE_SIZE,
				landscapeGrid.getPreviewImageDataSupplier());

		short[] bgImage = previewImageCreator.getPreviewImage();

		Player[] players = partitionsGrid.getPlayers();
		PlayerSetting[] playerConfigurations = new PlayerSetting[players.length];
		for (int i = 0; i < players.length; i++) {
			Player player = players[i];
			if (player != null) {
				playerConfigurations[i] = new PlayerSetting(player.getPlayerType(), player.getCivilisation(), player.getTeamId());
			} else {
				playerConfigurations[i] = new PlayerSetting();
			}
		}

		return new MapFileHeader(
				MapType.SAVED_SINGLE,
				mapName,
				mapId,
				"TODO: description",
				width,
				height,
				(short) 1,
				playerConfigurations,
				new Date(),
				bgImage,
				playerId);
	}

	public ConstructionMarksGrid getConstructionMarksGrid() {
		return constructionMarksGrid;
	}

	public LandscapeGrid getLandscapeGrid() {
		return landscapeGrid;
	}

	public ObjectsGrid getObjectsGrid() {
		return objectsGrid;
	}

	public PartitionsGrid getPartitionsGrid() {
		return partitionsGrid;
	}

	public IGraphicsGrid getGraphicsGrid() {
		return graphicsGrid;
	}

	public IGuiInputGrid getGuiInputGrid() {
		return guiInputGrid;
	}

	public MovableGrid getMovableGrid() {
		return movableGrid;
	}

	public final boolean isInBounds(int x, int y) {
		return x >= 0 && x < width && y >= 0 && y < height;
	}

	final ILogicMovable createNewMovableAt(ShortPoint2D pos, EMovableType type, Player player) {
		return new Movable(movablePathfinderGrid, type, pos, player);
	}

	/**
	 * Creates a new building at the given position.
	 *
	 * @param position
	 *            The position to place the building.
	 * @param type
	 *            The {@link EBuildingType} of the building.
	 * @param player
	 *            The player owning the building.
	 * @param fullyConstructed
	 *            If true, the building will be placed as fully constructed building.<br>
	 *            If false, it will only be placed as a construction site.
	 * @return The newly created building.
	 */
	final Building constructBuildingAt(ShortPoint2D position, EBuildingType type, Player player, boolean fullyConstructed) {
		Building building = Building.createBuilding(type, player, position, buildingsGrid);
		building.construct(fullyConstructed);

		if (fullyConstructed) {
			byte buildingHeight = landscapeGrid.getHeightAt(position.x, position.y);
			for (RelativePoint curr : building.getFlattenTiles()) {
				landscapeGrid.flattenAndChangeHeightTowards(curr.getDx() + position.x, curr.getDy() + position.y, buildingHeight);
			}
		}

		return building;
	}

	final void setLandscapeTypeAt(int x, int y, ELandscapeType newType) {
		if (newType.isBlocking) {
			flagsGrid.setBlockedAndProtected(x, y, true);
		} else {
			if (landscapeGrid.getLandscapeTypeAt(x, y).isBlocking) {
				flagsGrid.setBlockedAndProtected(x, y, false);
			}
		}
		landscapeGrid.setLandscapeTypeAt(x, y, newType);
	}

	final void checkPositionThatChangedPlayer(int x, int y) {
		if (!isInBounds(x, y)) {
			return;
		}

		EnclosedBlockedAreaFinderAlgorithm.checkLandmark(enclosedBlockedAreaFinderGrid, x, y);

		ILogicMovable movable = movableGrid.getMovableAt(x, y);
		if (movable != null) {
			movable.checkPlayerOfPosition(partitionsGrid.getPlayerAt(x, y));
		}
	}

	final boolean isValidPosition(IPathCalculatable pathCalculatable, int x, int y) {
		if (pathCalculatable.isShip()) {
			return isInsideWater((short)x, (short)y);
		}
		return isInBounds(x, y) && !flagsGrid.isBlocked(x, y)
				&& (!pathCalculatable.needsPlayersGround() || pathCalculatable.getPlayer().getPlayerId() == partitionsGrid.getPlayerIdAt(x, y));
	}

	public FlagsGrid getFlagsGrid() {
		return flagsGrid;
	}

	public void initWithPlayerSettings(PlayerSetting[] playerSettings) {
		partitionsGrid.initWithPlayerSettings(playerSettings);
	}

	final class PathfinderGrid implements IAStarPathMap, IDijkstraPathMap, IInAreaFinderMap, Serializable {
		private static final long serialVersionUID = -2775530442375843213L;

		@Override
		public boolean isBlocked(IPathCalculatable requester, int x, int y) {
<<<<<<< HEAD
			if (requester.isShip()) {
				return !isInsideWater((short)x, (short)y);
			}
			return flagsGrid.isBlocked(x, y) || (requester.needsPlayersGround() && requester.getPlayerId() != partitionsGrid.getPlayerIdAt(x, y));
=======
			return flagsGrid.isBlocked(x, y) || (requester.needsPlayersGround() && requester.getPlayer().getPlayerId() != partitionsGrid.getPlayerIdAt(x, y));
>>>>>>> e3e83907
		}

		@Override
		public final float getCost(int sx, int sy, int tx, int ty) {
			// return Constants.TILE_PATHFINDER_COST * (flagsGrid.isProtected(sx, sy) ? 3.5f : 1);
			return 1;
		}

		@Override
		public final void markAsOpen(int x, int y) {
			landscapeGrid.setDebugColor(x, y, Color.BLUE.getARGB());
		}

		@Override
		public final void markAsClosed(int x, int y) {
			landscapeGrid.setDebugColor(x, y, Color.RED.getARGB());
		}

		@Override
		public final void setDijkstraSearched(int x, int y) {
			markAsOpen(x, y);
		}

		@Override
		public final boolean fitsSearchType(int x, int y, ESearchType searchType, IPathCalculatable pathCalculable) {
			switch (searchType) {

			case UNENFORCED_FOREIGN_GROUND:
				return !objectsGrid.isBuildingAt(x, y) && !hasSameTeam(x, y, pathCalculable) && !partitionsGrid.isEnforcedByTower(x, y);

			case VALID_FREE_POSITION:
				return isValidPosition(pathCalculable, x, y) && movableGrid.hasNoMovableAt(x, y);

			case PLANTABLE_TREE:
				return y < height - 1 && isTreePlantable(x, y + 1) && !hasProtectedNeighbor(x, y + 1)
						&& hasSamePlayer(x, y + 1, pathCalculable) && !isMarked(x, y);
			case CUTTABLE_TREE:
				return isInBounds(x - 1, y - 1)
						&& isMapObjectCuttable(x - 1, y - 1, EMapObjectType.TREE_ADULT)
						&& hasSamePlayer(x - 1, y - 1, pathCalculable) && !isMarked(x, y);

			case PLANTABLE_CORN:
				return !isMarked(x, y) && hasSamePlayer(x, y, pathCalculable) && isCornPlantable(x, y);
			case CUTTABLE_CORN:
				return isMapObjectCuttable(x, y, EMapObjectType.CORN_ADULT) && hasSamePlayer(x, y, pathCalculable) && !isMarked(x, y);

			case PLANTABLE_WINE:
				return !isMarked(x, y) && hasSamePlayer(x, y, pathCalculable) && isWinePlantable(x, y);
			case HARVESTABLE_WINE:
				return isMapObjectCuttable(x, y, EMapObjectType.WINE_HARVESTABLE) && hasSamePlayer(x, y, pathCalculable) && !isMarked(x, y);

			case CUTTABLE_STONE:
				return y + 1 < height && x - 1 > 0 && isMapObjectCuttable(x - 1, y + 1, EMapObjectType.STONE)
						&& hasSamePlayer(x, y, pathCalculable) && !isMarked(x, y);

			case RIVER:
				return isRiver(x, y) && hasSamePlayer(x, y, pathCalculable) && !isMarked(x, y);

			case FISHABLE:
				return hasSamePlayer(x, y, pathCalculable) && hasNeighbourLandscape(x, y, ELandscapeType.WATER1);

			case NON_BLOCKED_OR_PROTECTED:
				return !(flagsGrid.isProtected(x, y) || flagsGrid.isBlocked(x, y))
						&& (!pathCalculable.needsPlayersGround() || hasSamePlayer(x, y, pathCalculable)) && movableGrid.getMovableAt(x, y) == null;

			case SOLDIER_BOWMAN:
			case SOLDIER_SWORDSMAN:
			case SOLDIER_PIKEMAN:
			case SOLDIER_INFANTRY:
				return isSoldierAt(x, y, searchType, pathCalculable.getPlayer());

			case RESOURCE_SIGNABLE:
				return isInBounds(x, y) && !flagsGrid.isProtected(x, y) && !flagsGrid.isMarked(x, y) && canAddResourceSign(x, y);

			case FOREIGN_MATERIAL:
				return isInBounds(x, y) && !hasSamePlayer(x, y, pathCalculable) && mapObjectsManager.hasStealableMaterial(x, y);

			case ENEMY: {
				IMovable movable = movableGrid.getMovableAt(x, y);
				return movable != null && movable.getPlayer().getTeamId() != pathCalculable.getPlayer().getTeamId();
			}

			default:
				System.err.println("ERROR: Can't handle search type in fitsSearchType(): " + searchType);
				return false;
			}
		}

		@Override
		public boolean fitsSearchType(int x, int y, Set<ESearchType> types, IPathCalculatable requester) {
			for (ESearchType searchType : types) {
				if (fitsSearchType(x, y, searchType, requester)) {
					return true;
				}
			}
			return false;
		}

		final boolean canAddResourceSign(int x, int y) {
			return x % 2 == 0
					&& y % 2 == 0
					&& landscapeGrid.getLandscapeTypeAt(x, y) == ELandscapeType.MOUNTAIN
					&& !objectsGrid.hasMapObjectType(x, y,
							EMapObjectType.FOUND_COAL,
							EMapObjectType.FOUND_IRON,
							EMapObjectType.FOUND_GOLD,
							EMapObjectType.FOUND_NOTHING,
							EMapObjectType.FOUND_GEMSTONE,
							EMapObjectType.FOUND_BRIMSTONE);
		}

		private boolean isSoldierAt(int x, int y, ESearchType searchType, IPlayer player) {
			ILogicMovable movable = movableGrid.getMovableAt(x, y);
			if (movable == null) {
				return false;
			} else {
				if (movable.getPlayer() == player && movable.canOccupyBuilding()) {
					EMovableType movableType = movable.getMovableType();

					switch (searchType) {
					case SOLDIER_BOWMAN:
						return movableType.isBowman();
					case SOLDIER_SWORDSMAN:
						return movableType.isSwordsman();
					case SOLDIER_PIKEMAN:
						return movableType.isPikeman();
					case SOLDIER_INFANTRY:
						return movableType.isInfantry();
					default:
						return false;
					}
				} else {
					return false;
				}
			}
		}

		private boolean isMarked(int x, int y) {
			return flagsGrid.isMarked(x, y);
		}

		private boolean hasProtectedNeighbor(int x, int y) {
			for (EDirection currDir : EDirection.VALUES) {
				if (flagsGrid.isProtected(currDir.getNextTileX(x), currDir.getNextTileY(y)))
					return true;
			}
			return false;
		}

		private boolean hasNeighbourLandscape(int x, int y, ELandscapeType landscape) {
			for (ShortPoint2D pos : new MapNeighboursArea(new ShortPoint2D(x, y))) {
				if (isInBounds(pos.x, pos.y) && landscapeGrid.getLandscapeTypeAt(pos.x, pos.y) == landscape) {
					return true;
				}
			}
			return false;
		}

		private boolean hasSamePlayer(int x, int y, IPathCalculatable requester) {
			return partitionsGrid.getPlayerIdAt(x, y) == requester.getPlayer().getPlayerId();
		}

		private boolean hasSameTeam(int x, int y, IPathCalculatable requester) {
			Player player = partitionsGrid.getPlayerAt(x, y);
			return player != null && player.getTeamId() == requester.getPlayer().getTeamId();
		}

		private boolean isRiver(int x, int y) {
			ELandscapeType type = landscapeGrid.getLandscapeTypeAt(x, y);
			return type == ELandscapeType.RIVER1 || type == ELandscapeType.RIVER2 || type == ELandscapeType.RIVER3 || type == ELandscapeType.RIVER4;
		}

		final boolean isTreePlantable(int x, int y) {
			return landscapeGrid.getLandscapeTypeAt(x, y).isGrass() && !flagsGrid.isProtected(x, y) && !hasBlockedNeighbor((short) x, (short) y);
		}

		private boolean hasBlockedNeighbor(short x, short y) {
			return !MapNeighboursArea.stream(x, y).iterate((currX, currY) -> isInBounds(currX, currY) && !flagsGrid.isBlocked(currX, currY));
		}

		private boolean isCornPlantable(int x, int y) {
			return !flagsGrid.isProtected(x, y)
					&& !hasProtectedNeighbor(x, y)
					&& !objectsGrid.hasMapObjectType(x, y, EMapObjectType.CORN_GROWING, EMapObjectType.CORN_ADULT)
					&& !objectsGrid.hasNeighborObjectType(x, y, EMapObjectType.CORN_ADULT, EMapObjectType.CORN_GROWING)
					&& landscapeGrid.isHexAreaOfType(x, y, 0, 2, ELandscapeType.GRASS, ELandscapeType.EARTH);
		}

		private boolean isMapObjectCuttable(int x, int y, EMapObjectType type) {
			return objectsGrid.hasCuttableObject(x, y, type);
		}

		private boolean isWinePlantable(int x, int y) {
			if (!flagsGrid.isProtected(x, y)
					&& !objectsGrid.hasMapObjectType(x, y, EMapObjectType.WINE_GROWING, EMapObjectType.WINE_HARVESTABLE, EMapObjectType.WINE_DEAD)
					&& landscapeGrid.isHexAreaOfType(x, y, 0, 1, ELandscapeType.GRASS, ELandscapeType.EARTH)) {

				EDirection direction = getDirectionOfMaximumHeightDifference(x, y, 2);
				if (direction != null) { // if minimum height difference has been found
					ShortPoint2D inDirPos = direction.getNextHexPoint(x, y);
					ShortPoint2D invDirPos = direction.getInverseDirection().getNextHexPoint(x, y);

					return !objectsGrid.hasMapObjectType(inDirPos.x, inDirPos.y, EMapObjectType.WINE_GROWING, EMapObjectType.WINE_HARVESTABLE,
							EMapObjectType.WINE_DEAD)
							&& !objectsGrid.hasMapObjectType(invDirPos.x, invDirPos.y, EMapObjectType.WINE_GROWING, EMapObjectType.WINE_HARVESTABLE,
									EMapObjectType.WINE_DEAD);
				}
			}
			return false;
		}

		private EDirection getDirectionOfMaximumHeightDifference(int x, int y, int minimumHeightDifference) {
			byte height = landscapeGrid.getHeightAt(x, y);
			for (ShortPoint2D pos : new MapNeighboursArea((short) x, (short) y)) {
				if (Math.abs(height - landscapeGrid.getHeightAt(pos.x, pos.y)) >= minimumHeightDifference) {
					return EDirection.getDirection((short) x, (short) y, pos.x, pos.y);
				}
			}
			return null;
		}

		@Override
		public void setDebugColor(int x, int y, Color color) {
			landscapeGrid.setDebugColor(x, y, color.getARGB());
		}

		@Override
		public short getBlockedPartition(int x, int y) {
			return landscapeGrid.getBlockedPartitionAt(x, y);
		}

	}

	final class GraphicsGrid implements IGraphicsGrid {
		private transient BitSet bordersGrid = new BitSet(width * height);

		@Override
		public final short getHeight() {
			return height;
		}

		@Override
		public final short getWidth() {
			return width;
		}

		@Override
		public final IMovable getMovableAt(int x, int y) {
			return movableGrid.getMovableAt(x, y);
		}

		@Override
		public final IMapObject getMapObjectsAt(int x, int y) {
			return objectsGrid.getObjectsAt(x, y);
		}

		@Override
		public final byte getHeightAt(int x, int y) {
			return landscapeGrid.getHeightAt(x, y);
		}

		@Override
		public final ELandscapeType getLandscapeTypeAt(int x, int y) {
			return landscapeGrid.getLandscapeTypeAt(x, y);
		}

		@Override
		public final int getDebugColorAt(int x, int y, EDebugColorModes debugColorMode) {
			if (!MatchConstants.ENABLE_DEBUG_COLORS) {
				return 0;
			}

			switch (debugColorMode) {
			case BLOCKED_PARTITIONS:
				return getScaledColor(landscapeGrid.getBlockedPartitionAt(x, y) + 1);
			case PARTITION_ID:
				return getScaledColor(partitionsGrid.getPartitionIdAt(x, y));
			case REAL_PARTITION_ID:
				return getScaledColor(partitionsGrid.getRealPartitionIdAt(x, y));
			case PLAYER_ID:
				return getScaledColor(partitionsGrid.getPlayerIdAt(x, y) + 1);
			case TOWER_COUNT:
				return getScaledColor(partitionsGrid.getTowerCountAt(x, y) + 1);
			case DEBUG_COLOR:
				return landscapeGrid.getDebugColor(x, y);
			case MARKS_AND_OBJECTS:
				return flagsGrid.isMarked(x, y) ? Color.ORANGE.getARGB()
						: (objectsGrid.getMapObjectAt(x, y, EMapObjectType.INFORMABLE_MAP_OBJECT) != null ? Color.GREEN.getARGB()
								: (objectsGrid
										.getMapObjectAt(x, y, EMapObjectType.ATTACKABLE_TOWER) != null ? Color.RED.getARGB()
												: (flagsGrid.isBlocked(x, y) ? Color.BLACK.getARGB()
														: (flagsGrid.isProtected(x, y) ? Color.BLUE.getARGB() : 0))));
			case RESOURCE_AMOUNTS:
				float resource = ((float) landscapeGrid.getResourceAmountAt(x, y)) / Byte.MAX_VALUE;
				return Color.getARGB(1, .6f, 0, resource);
			case NONE:
			default:
				return 0;
			}
		}

		private int getScaledColor(int value) {
			final int SCALE = 4;
			return Color.getABGR(((float) (value % SCALE)) / SCALE, ((float) ((value / SCALE) % SCALE)) / SCALE,
					((float) ((value / SCALE / SCALE) % SCALE)) / SCALE, 1);
		}

		@Override
		public final boolean isBorder(int x, int y) {
			return bordersGrid.get(x + y * width);
		}

		@Override
		public final byte getPlayerIdAt(int x, int y) {
			return partitionsGrid.getPlayerIdAt(x, y);
		}

		@Override
		public final byte getVisibleStatus(int x, int y) {
			return fogOfWar.getVisibleStatus(x, y);
		}

		@Override
		public final void setBackgroundListener(IGraphicsBackgroundListener backgroundListener) {
			landscapeGrid.setBackgroundListener(backgroundListener);
		}

		@Override
		public int nextDrawableX(int x, int y, int maxX) {
			return x + 1;
		}

		@Override
		public IPartitionData getPartitionData(int x, int y) {
			return partitionsGrid.getPartitionDataForManagerAt(x, y);
		}

		@Override
		public boolean isBuilding(int x, int y) {
			return flagsGrid.isBlocked(x, y) && objectsGrid.isBuildingAt(x, y);
		}
	}

	final class MapObjectsManagerGrid implements IMapObjectsManagerGrid {
		private static final long serialVersionUID = 6223899915568781576L;

		@Override
		public final void setLandscape(int x, int y, ELandscapeType landscapeType) {
			setLandscapeTypeAt(x, y, landscapeType);
		}

		@Override
		public final boolean isBlocked(int x, int y) {
			return flagsGrid.isBlocked(x, y);
		}

		@Override
		public final void setBlocked(int x, int y, boolean blocked) {
			flagsGrid.setBlockedAndProtected(x, y, blocked);
		}

		@Override
		public final boolean isProtected(int x, int y) {
			return flagsGrid.isProtected(x, y);
		}

		@Override
		public final void setProtected(int x, int y, boolean protect) {
			flagsGrid.setProtected(x, y, protect);
		}

		@Override
		public final boolean removeMapObject(int x, int y, AbstractHexMapObject mapObject) {
			return objectsGrid.removeMapObject(x, y, mapObject);
		}

		@Override
		public final AbstractHexMapObject getMapObject(int x, int y, EMapObjectType mapObjectType) {
			return objectsGrid.getMapObjectAt(x, y, mapObjectType);
		}

		@Override
		public final void addMapObject(int x, int y, AbstractHexMapObject mapObject) {
			objectsGrid.addMapObjectAt(x, y, mapObject);
		}

		@Override
		public final short getWidth() {
			return width;
		}

		@Override
		public final short getHeight() {
			return height;
		}

		@Override
		public final boolean isInBounds(int x, int y) {
			return MainGrid.this.isInBounds(x, y);
		}

		@Override
		public EResourceType getResourceTypeAt(int x, int y) {
			return landscapeGrid.getResourceTypeAt(x, y);
		}

		@Override
		public byte getResourceAmountAt(int x, int y) {
			return landscapeGrid.getResourceAmountAt(x, y);
		}

		@Override
		public void hitWithArrowAt(ArrowObject arrow) {
			short x = arrow.getTargetX();
			short y = arrow.getTargetY();

			ILogicMovable movable = movableGrid.getMovableAt(x, y);
			if (movable != null) {
				movable.receiveHit(arrow.getHitStrength(), arrow.getSourcePos(), arrow.getShooterPlayerId());
				mapObjectsManager.removeMapObject(x, y, arrow);
			}
		}

		@Override
		public void spawnDonkey(ShortPoint2D position, Player player) {
			Player realPlayer = partitionsGrid.getPlayer(player.getPlayerId());
			ILogicMovable donkey = new Movable(movablePathfinderGrid, EMovableType.DONKEY, position, realPlayer);
			donkey.leavePosition();
		}

		@Override
		public boolean isBuildingAreaAt(short x, short y) {
			return objectsGrid.isBuildingAt(x, y);
		}

		@Override
		public boolean hasMapObjectType(int x, int y, EMapObjectType... mapObjectTypes) {
			return objectsGrid.hasMapObjectType(x, y, mapObjectTypes);
		}
	}

	final class EnclosedBlockedAreaFinderGrid implements IEnclosedBlockedAreaFinderGrid {
		@Override
		public final boolean isPioneerBlockedAndWithoutTowerProtection(int x, int y) {
			return MainGrid.this.isInBounds(x, y) && flagsGrid.isPioneerBlocked(x, y) && !landscapeGrid.isBlockedPartition(x, y) && !partitionsGrid.isEnforcedByTower(x, y);
		}

		@Override
		public boolean isOfPlayerOrBlocked(int x, int y, byte playerId) {
			return partitionsGrid.getPlayerIdAt(x, y) == playerId || landscapeGrid.isBlockedPartition(x, y);
		}

		@Override
		public final boolean isInBounds(int x, int y) {
			return MainGrid.this.isInBounds(x, y);
		}

		@Override
		public final byte getPlayerIdAt(int x, int y) {
			return partitionsGrid.getPlayerIdAt(x, y);
		}

		private void destroyBuildingOrTakeOver(int x, int y, byte playerId) {
			if (flagsGrid.isBlocked(x, y)) {
				partitionsGrid.changePlayerAt(x, y, playerId);
			}

			Building building = objectsGrid.getBuildingAt(x, y);
			if (building != null && building.getPlayer().getPlayerId() != playerId) {
				building.kill();
			}
		}

		@Override
		public IAreaVisitor getDestroyBuildingOrTakeOverVisitor(byte newPlayer) {
			return (x, y) -> {
				destroyBuildingOrTakeOver(x, y, newPlayer);
				return true;
			};
		}

		@Override
		public short getHeight() {
			return height;
		}

		@Override
		public short getWidth() {
			return width;
		}
	}

	final class ConstructionMarksGrid extends AbstractConstructionMarkableMap {
		@Override
		public final void setConstructMarking(int x, int y, boolean set, boolean binaryConstructionMarkValues, RelativePoint[] flattenPositions) {
			if (isInBounds(x, y)) {
				if (set) {
					byte newValue = binaryConstructionMarkValues ? 0 : calculateConstructionMarkValue(x, y, flattenPositions);
					mapObjectsManager.setConstructionMarking(x, y, newValue);
				} else {
					mapObjectsManager.setConstructionMarking(x, y, (byte) -1);
				}
			}
		}

		@Override
		public final short getWidth() {
			return width;
		}

		@Override
		public final short getHeight() {
			return height;
		}

		@Override
		public boolean canConstructAt(int x, int y, EBuildingType buildingType, byte playerId) {
			RelativePoint[] buildingArea = buildingType.getBuildingArea();
			BuildingAreaBitSet areaBitSet = buildingType.getBuildingAreaBitSet();
			if (!isInBounds(areaBitSet.minX + x, areaBitSet.minY + y) || !isInBounds(areaBitSet.maxX + x, areaBitSet.maxY + y)) {
				return false;
			}

			short partitionId = getPartitionIdAt(areaBitSet.aPosition.calculateX(x), areaBitSet.aPosition.calculateY(y));

			if (!canPlayerConstructOnPartition(playerId, partitionId)) {
				return false;
			}
			for (RelativePoint curr : buildingArea) {
				int currX = curr.calculateX(x);
				int currY = curr.calculateY(y);

				if (!canUsePositionForConstruction(currX, currY, buildingType.getRequiredGroundTypeAt(currX, currY), partitionId)) {
					return false;
				}
			}
			return !buildingType.needsFlattenedGround() || calculateConstructionMarkValue(x, y, buildingArea) >= 0;
		}

		@Override
		public boolean canUsePositionForConstruction(int x, int y, Set<ELandscapeType> allowedGroundTypes, short partitionId) {
			return isInBounds(x, y)
					&& !flagsGrid.isProtected(x, y)
					&& partitionsGrid.getPartitionIdAt(x, y) == partitionId
					&& allowedGroundTypes.contains(landscapeGrid.getLandscapeTypeAt(x, y));
		}

		@Override
		public byte calculateConstructionMarkValue(int mapX, int mapY, final RelativePoint[] flattenPositions) {
			int sum = 0;

			for (RelativePoint currPos : flattenPositions) {
				sum += landscapeGrid.getHeightAt(currPos.calculateX(mapX), currPos.calculateY(mapY));
			}

			float avg = ((float) sum) / flattenPositions.length;
			float diff = 0;

			for (RelativePoint currPos : flattenPositions) {
				float currDiff = Math.abs(landscapeGrid.getHeightAt(currPos.calculateX(mapX), currPos.calculateY(mapY)) - avg);
				diff += currDiff;
			}

			int result = (int) (Constants.CONSTRUCTION_MARK_SCALE_FACTOR * Math.pow(diff, Constants.CONSTRUCTION_MARK_POW_FACTOR)
					/ flattenPositions.length);

			if (result <= Byte.MAX_VALUE) {
				return (byte) result;
			} else {
				return -1;
			}
		}

		@Override
		public short getPartitionIdAt(int x, int y) {
			return partitionsGrid.getPartitionIdAt(x, y);
		}

		@Override
		public boolean canPlayerConstructOnPartition(byte playerId, short partitionId) {
			return (playerId == 0 && MatchConstants.ENABLE_ALL_PLAYER_SELECTION && !partitionsGrid.isDefaultPartition(partitionId))
					|| partitionsGrid.ownsPlayerPartition(partitionId, playerId);
		}

		@Override
		public boolean isInBounds(int x, int y) {
			return MainGrid.this.isInBounds(x, y);
		}
	}

	final class MovablePathfinderGrid extends AbstractMovableGrid {
		private static final long serialVersionUID = 4006228724969442801L;

		private transient PathfinderGrid pathfinderGrid;
		private transient AbstractAStar aStar;
		transient DijkstraAlgorithm dijkstra; // not private, because it's used by BuildingsGrid
		private transient InAreaFinder inAreaFinder;

		public MovablePathfinderGrid() {
			initPathfinders();
		}

		private void readObject(ObjectInputStream ois) throws ClassNotFoundException, IOException {
			ois.defaultReadObject();
			initPathfinders();
		}

		private void initPathfinders() {
			pathfinderGrid = new PathfinderGrid();

			aStar = new BucketQueueAStar(pathfinderGrid, width, height);
			dijkstra = new DijkstraAlgorithm(pathfinderGrid, aStar, width, height);
			inAreaFinder = new InAreaFinder(pathfinderGrid, width, height);
		}

		@Override
		public final boolean isBlocked(int x, int y) {
			return flagsGrid.isBlocked(x, y);
		}

		@Override
		public final boolean isProtected(int x, int y) {
			return flagsGrid.isProtected(x, y);
		}

		@Override
		public final boolean isBlockedOrProtected(int x, int y) {
			return isBlocked(x, y) || isProtected(x, y);
		}

		@Override
		public final boolean canTakeMaterial(ShortPoint2D position, EMaterialType material) {
			return mapObjectsManager.canPop(position.x, position.y, material);
		}

		@Override
		public final byte getHeightAt(ShortPoint2D position) {
			return landscapeGrid.getHeightAt(position.x, position.y);
		}

		@Override
		public final void setMarked(ShortPoint2D position, boolean marked) {
			flagsGrid.setMarked(position.x, position.y, marked);
		}

		@Override
		public final boolean isMarked(ShortPoint2D position) {
			return flagsGrid.isMarked(position.x, position.y);
		}

		@Override
		public final void placeSmoke(ShortPoint2D pos, boolean place) {
			if (place) {
				mapObjectsManager.addSimpleMapObject(pos, EMapObjectType.SMOKE, false, null);
			} else {
				mapObjectsManager.removeMapObjectType(pos.x, pos.y, EMapObjectType.SMOKE);
			}
		}

		@Override
		public void changePlayerAt(ShortPoint2D position, Player player) {
			partitionsGrid.changePlayerAt(position, player.playerId);
			bordersThread.checkPosition(position);

			checkPositionThatChangedPlayer(position.x, position.y);
		}

		@Override
		public void addJobless(IManageableBearer bearer) {
			partitionsGrid.getPartitionAt(bearer).addJobless(bearer);
		}

		@Override
		public void removeJobless(IManageableBearer bearer) {
			partitionsGrid.getPartitionAt(bearer).removeJobless(bearer);
		}

		@Override
		public void addJobless(IManageableWorker worker) {
			partitionsGrid.getPartitionAt(worker).addJobless(worker);
		}

		@Override
		public void removeJobless(IManageableWorker worker) {
			partitionsGrid.getPartitionAt(worker).removeJobless(worker);
		}

		@Override
		public void addJobless(IManageableDigger digger) {
			partitionsGrid.getPartitionAt(digger).addJobless(digger);
		}

		@Override
		public void removeJobless(IManageableDigger digger) {
			partitionsGrid.getPartitionAt(digger).removeJobless(digger);
		}

		@Override
		public void addJobless(IManageableBricklayer bricklayer) {
			partitionsGrid.getPartitionAt(bricklayer).addJobless(bricklayer);
		}

		@Override
		public void removeJobless(IManageableBricklayer bricklayer) {
			partitionsGrid.getPartitionAt(bricklayer).removeJobless(bricklayer);
		}

		@Override
		public boolean takeMaterial(ShortPoint2D position, EMaterialType materialType) {
			return mapObjectsManager.popMaterial(position.x, position.y, materialType);
		}

		@Override
		public boolean dropMaterial(ShortPoint2D position, EMaterialType materialType, boolean offer, boolean forced) {
			boolean successful;

			if (forced) {
				position = mapObjectsManager.pushMaterialForced(position.x, position.y, materialType);
				successful = position != null;
			} else {
				successful = mapObjectsManager.pushMaterial(position.x, position.y, materialType);
			}

			if (successful && offer) {
				partitionsGrid.getPartitionAt(position.x, position.y).addOffer(position, materialType, EOfferPriority.OFFER_TO_ALL);
			}

			return successful;
		}

		@Override
		public EDirection getDirectionOfSearched(ShortPoint2D position, ESearchType searchType) {
			IPredicate<ELandscapeType> predicate;

			if (searchType == ESearchType.FISHABLE) {
				predicate = ELandscapeType::isWater;
			} else if (searchType == ESearchType.RIVER) {
				predicate = ELandscapeType::isRiver;
			} else {
				return null;
			}

			for (EDirection direction : EDirection.VALUES) {
				int x = direction.getNextTileX(position.x);
				int y = direction.getNextTileY(position.y);

				if (isInBounds(x, y) && predicate.evaluate(landscapeGrid.getLandscapeTypeAt(x, y))) {
					return direction;
				}
			}
			return null;
		}

		@Override
		public EMaterialType popToolProductionRequest(ShortPoint2D pos) {
			return partitionsGrid.getPartitionAt(pos.x, pos.y).popToolProduction(pos);
		}

		@Override
		public final boolean isPigAdult(ShortPoint2D pos) {
			return mapObjectsManager.isPigAdult(pos);
		}

		@Override
		public void placePigAt(ShortPoint2D pos, boolean place) {
			mapObjectsManager.placePig(pos, place);
		}

		@Override
		public boolean hasPigAt(ShortPoint2D position) {
			return mapObjectsManager.isPigThere(position);
		}

		@Override
		public boolean feedDonkeyAt(ShortPoint2D position) {
			Player player = partitionsGrid.getPlayerAt(position.x, position.y);
			return mapObjectsManager.feedDonkeyAt(position, player);
		}

		@Override
		public boolean canPushMaterial(ShortPoint2D position) {
			return mapObjectsManager.canPush(position);
		}

		@Override
		public void changeHeightTowards(int x, int y, byte targetHeight) {
			landscapeGrid.flattenAndChangeHeightTowards(x, y, targetHeight);
			objectsGrid.removeMapObjectTypes(x, y, EMapObjectType.TO_BE_REMOVED_WHEN_FLATTENED);
		}

		@Override
		public boolean hasNoMovableAt(int x, int y) {
			return movableGrid.hasNoMovableAt(x, y);
		}

		@Override
		public boolean isFreePosition(ShortPoint2D position) {
			short x = position.x;
			short y = position.y;

			return isInBounds(x, y) && !flagsGrid.isBlocked(x, y) && movableGrid.hasNoMovableAt(x, y);
		}

		@Override
		public boolean isFreeShipPosition(ShortPoint2D position) {
			return isInsideWater(position.x, position.y) && movableGrid.hasNoMovableAt(position.x, position.y);
		}

		@Override
		public void leavePosition(ShortPoint2D position, ILogicMovable movable) {
			movableGrid.movableLeft(position, movable);
		}

		@Override
		public void enterPosition(ShortPoint2D position, ILogicMovable movable, boolean informFullArea) {
			movableGrid.movableEntered(position, movable);
			notifyAttackers(position, movable, informFullArea);
		}

		public void notifyAttackers(ShortPoint2D position, ILogicMovable movable, boolean informFullArea) {
			if (movable.isAttackable()) {
				movableGrid.informMovables(movable, position.x, position.y, informFullArea);
				objectsGrid.informObjectsAboutAttackable(position, movable, informFullArea, !movable.getMovableType().isBowman());
			}
		}

		@Override
		public Path calculatePathTo(IPathCalculatable pathRequester, ShortPoint2D targetPos) {
			return aStar.findPath(pathRequester, targetPos);
		}

		@Override
		public Path searchDijkstra(IPathCalculatable pathCalculateable, short centerX, short centerY, short radius, ESearchType searchType) {
			return dijkstra.find(pathCalculateable, centerX, centerY, (short) 0, radius, searchType);
		}

		@Override
		public Path searchInArea(IPathCalculatable pathCalculateable, short centerX, short centerY, short radius, ESearchType searchType) {
			ShortPoint2D target = inAreaFinder.find(pathCalculateable, centerX, centerY, radius, searchType);
			if (target != null) {
				return calculatePathTo(pathCalculateable, target);
			} else {
				return null;
			}
		}

		@Override
		public ILogicMovable getMovableAt(int x, int y) {
			return movableGrid.getMovableAt(x, y);
		}

		@Override
		public void addSelfDeletingMapObject(ShortPoint2D position, EMapObjectType mapObjectType, float duration, Player player) {
			mapObjectsManager.addSelfDeletingMapObject(position, mapObjectType, duration, player);
		}

		@Override
		public boolean isInBounds(int x, int y) {
			return MainGrid.this.isInBounds(x, y);
		}

		@Override
		public boolean isWaterSafe(int x, int y) {
			return MainGrid.this.isWaterSafe(x, y);
		}

		@Override
		public boolean fitsSearchType(IPathCalculatable pathCalculable, int x, int y, ESearchType searchType) {
			return pathfinderGrid.fitsSearchType(x, y, searchType, pathCalculable);
		}

		@Override
		public final boolean executeSearchType(IPathCalculatable pathCalculable, ShortPoint2D position, ESearchType searchType) {
			if (fitsSearchType(pathCalculable, position.x, position.y, searchType)) {
				return mapObjectsManager.executeSearchType(position, searchType);
			} else {
				return false;
			}
		}

		@Override
		public ELandscapeType getLandscapeTypeAt(int x, int y) {
			return landscapeGrid.getLandscapeTypeAt(x, y);
		}

		@Override
		public IAttackable getEnemyInSearchArea(final ShortPoint2D position, final IAttackable searchingAttackable, final short minSearchRadius,
				final short maxSearchRadius, final boolean includeTowers) {
			boolean isBowman = searchingAttackable.getMovableType().isBowman();

			IAttackable enemy = getEnemyInSearchArea(searchingAttackable.getPlayer(), new HexGridArea(position.x, position.y, minSearchRadius,
					maxSearchRadius), isBowman, includeTowers);
			if (includeTowers && !isBowman && enemy == null) {
				enemy = getEnemyInSearchArea(searchingAttackable.getPlayer(), new HexGridArea(position.x, position.y, maxSearchRadius,
						Constants.TOWER_SEARCH_RADIUS), false, true);
			}

			return enemy;
		}

		private IAttackable getEnemyInSearchArea(IPlayer searchingPlayer, HexGridArea area, boolean isBowman, boolean includeTowers) {
			return area.stream().filterBounds(width, height).iterateForResult((x, y) -> {
				IAttackable currAttackable = movableGrid.getMovableAt(x, y);
				if (includeTowers && !isBowman && currAttackable == null) {
					currAttackable = (IAttackable) objectsGrid.getMapObjectAt(x, y, EMapObjectType.ATTACKABLE_TOWER);
				}

				if (currAttackable != null && MovableGrid.isEnemy(searchingPlayer, currAttackable)) {
					return Optional.of(currAttackable);
				} else {
					return Optional.empty();
				}
			}).orElse(null);
		}

		@Override
		public void addArrowObject(ShortPoint2D attackedPos, ShortPoint2D shooterPos, byte shooterPlayerId, float hitStrength) {
			mapObjectsManager.addArrowObject(attackedPos, shooterPos, shooterPlayerId, hitStrength);
		}

		@Override
		public final ShortPoint2D calcDecentralizeVector(short x, short y) {
			MutablePoint2D vector = new MutablePoint2D();

			HexGridArea.stream(x, y, 1, Constants.MOVABLE_FLOCK_TO_DECENTRALIZE_MAX_RADIUS).forEach((currX, currY) -> {
				int radius = ShortPoint2D.getOnGridDist(currX - x, currY - y);

				int factor;
				if (!MainGrid.this.isInBounds(currX, currY)) {
					factor = radius == 1 ? 6 : 2;
				} else if (!movableGrid.hasNoMovableAt(currX, currY)) {
					factor = Constants.MOVABLE_FLOCK_TO_DECENTRALIZE_MAX_RADIUS - radius + 1;
				} else {
					return;
				}
				vector.x += (x - currX) * factor;
				vector.y += (y - currY) * factor;
			});

			return vector.toShortPoint2D();
		}

		@Override
		public Player getPlayerAt(ShortPoint2D position) {
			return partitionsGrid.getPlayerAt(position.x, position.y);
		}

		@Override
		public boolean isValidPosition(IPathCalculatable pathCalculatable, int x, int y) {
			return MainGrid.this.isValidPosition(pathCalculatable, x, y);
		}

		@Override
		public boolean isValidNextPathPosition(IPathCalculatable pathCalculatable, ShortPoint2D nextPos, ShortPoint2D targetPos) {
			return isValidPosition(pathCalculatable, nextPos.x, nextPos.y) && (!pathCalculatable.needsPlayersGround()
					|| partitionsGrid.getPartitionAt(pathCalculatable) == partitionsGrid.getPartitionAt(targetPos.x, targetPos.y));
		}

		@Override
		public boolean tryTakingRecource(ShortPoint2D position, EResourceType resource) {
			return landscapeGrid.tryTakingResource(position, resource);
		}
	}

	final class BordersThreadGrid implements IBordersThreadGrid {
		@Override
		public final byte getPlayerIdAt(int x, int y) {
			return partitionsGrid.getPlayerIdAt(x, y);
		}

		@Override
		public final void setBorderAt(int x, int y, boolean isBorder) {
			graphicsGrid.bordersGrid.set(x + y * width, isBorder);
		}

		@Override
		public final boolean isInBounds(int x, int y) {
			return MainGrid.this.isInBounds(x, y);
		}

		@Override
		public final short getBlockedPartition(int x, int y) {
			return landscapeGrid.getBlockedPartitionAt(x, y);
		}
	}

	final class BuildingsGrid implements IBuildingsGrid, Serializable {
		private static final long serialVersionUID = -5567034251907577276L;

		private final RequestStackGrid requestStackGrid = new RequestStackGrid();

		@Override
		public final byte getHeightAt(ShortPoint2D position) {
			return landscapeGrid.getHeightAt(position.x, position.y);
		}

		@Override
		public final void pushMaterialsTo(ShortPoint2D position, EMaterialType type, byte numberOf) {
			for (int i = 0; i < numberOf; i++) {
				movablePathfinderGrid.dropMaterial(position, type, true, true);
			}
		}

		@Override
		public void setDock(int[] position, boolean place, byte playerId) {
			if (place) { // place dock
				int x = position[0];
				int y = position[1];
				short partition = landscapeGrid.getBlockedPartitionAt(x - position[2], y - position[3]);
				for (int i = 0; i < 3; i++) {
					ShortPoint2D point = new ShortPoint2D(x, y);
					mapObjectsManager.addSimpleMapObject(point, EMapObjectType.DOCK, false, null);
					flagsGrid.setBlockedAndProtected(x, y, false);
					partitionsGrid.changePlayerAt(point, playerId);
					landscapeGrid.setBlockedPartition((short)x, (short)y, partition);
					x += position[2];
					y += position[3];
				}
			} else { // remove dock
				int x = position[0];
				int y = position[1];
				for (int i = 0; i < 3; i++) {
					mapObjectsManager.removeMapObjectType(x, y, EMapObjectType.DOCK);
					flagsGrid.setBlockedAndProtected(x, y, true);
					x += position[2];
					y += position[3];
				}
			}
		}

		@Override
		public final boolean setBuilding(ShortPoint2D position, Building newBuilding) {
			if (MainGrid.this.isInBounds(position.x, position.y)) {
				FreeMapArea protectedArea = new FreeMapArea(position, newBuilding.getBuildingType().getProtectedTiles());

				if (canConstructAt(protectedArea)) {
					setProtectedState(protectedArea, true);
					mapObjectsManager.addBuildingTo(position, newBuilding);
					objectsGrid.setBuildingArea(protectedArea, newBuilding);
					return true;
				} else {
					return false;
				}
			} else {
				return false;
			}
		}

		private void setProtectedState(FreeMapArea area, boolean setProtected) {
			area.stream().forEach((x, y) -> flagsGrid.setProtected(x, y, setProtected));
		}

		private boolean canConstructAt(FreeMapArea area) {
			for (ShortPoint2D curr : area) {
				short x = curr.x;
				short y = curr.y;

				if (!isInBounds(x, y) || flagsGrid.isProtected(x, y) || flagsGrid.isBlocked(x, y)) {
					return false;
				}
			}
			return true;
		}

		@Override
		public final void removeBuildingAt(ShortPoint2D pos) {
			IBuilding building = (IBuilding) objectsGrid.getMapObjectAt(pos.x, pos.y, EMapObjectType.BUILDING);
			mapObjectsManager.removeMapObjectType(pos.x, pos.y, EMapObjectType.BUILDING);

			FreeMapArea area = new FreeMapArea(pos, building.getBuildingType().getProtectedTiles());
			objectsGrid.setBuildingArea(area, null);

			area.stream().filterBounds(width, height).forEach((x, y) -> {
				StackMapObject stack = (StackMapObject) objectsGrid.getMapObjectAt(x, y, EMapObjectType.STACK_OBJECT);
				flagsGrid.setBlockedAndProtected(x, y, false, stack != null); // if there is a stack, the position must stay protected
			});
		}

		@Override
		public final void setBlocked(FreeMapArea area, boolean blocked) {
			area.stream().filterBounds(width, height).forEach((x, y) -> flagsGrid.setBlockedAndProtected(x, y, blocked));
		}

		@Override
		public final short getWidth() {
			return width;
		}

		@Override
		public final short getHeight() {
			return height;
		}

		@Override
		public final ILogicMovable getMovable(ShortPoint2D position) {
			return movableGrid.getMovableAt(position.x, position.y);
		}

		@Override
		public final MapObjectsManager getMapObjectsManager() {
			return mapObjectsManager;
		}

		@Override
		public final AbstractMovableGrid getMovableGrid() {
			return movablePathfinderGrid;
		}

		@Override
		public final void requestDiggers(IDiggerRequester requester, byte amount) {
			partitionsGrid.getPartitionAt(requester).requestDiggers(requester, amount);
		}

		@Override
		public final void requestBricklayer(Building building, ShortPoint2D bricklayerTargetPos, EDirection direction) {
			partitionsGrid.getPartitionAt(building).requestBricklayer(building, bricklayerTargetPos, direction);
		}

		@Override
		public final IRequestsStackGrid getRequestStackGrid() {
			return requestStackGrid;
		}

		@Override
		public final void requestBuildingWorker(EMovableType workerType, WorkerBuilding workerBuilding) {
			partitionsGrid.getPartitionAt(workerBuilding).requestBuildingWorker(workerType, workerBuilding);
		}

		@Override
		public final void requestSoldierable(IBarrack barrack) {
			partitionsGrid.getPartitionAt(barrack).requestSoldierable(barrack);
		}

		@Override
		public final DijkstraAlgorithm getDijkstra() {
			return movablePathfinderGrid.dijkstra;
		}

		private class RequestStackGrid implements IRequestsStackGrid, Serializable {
			private static final long serialVersionUID = 1278397366408051067L;

			@Override
			public final void request(EMaterialType materialType, MaterialRequestObject requestObject) {
				partitionsGrid.getPartitionAt(requestObject).request(materialType, requestObject);
			}

			@Override
			public final boolean hasMaterial(ShortPoint2D position, EMaterialType materialType) {
				return mapObjectsManager.canPop(position.x, position.y, materialType);
			}

			@Override
			public final boolean popMaterial(ShortPoint2D position, EMaterialType materialType) {
				return mapObjectsManager.popMaterial(position.x, position.y, materialType);
			}

			@Override
			public StockSettings getPartitionStockSettings(ShortPoint2D position) {
				return partitionsGrid.getPartitionSettings(position).getStockSettings();
			}

			@Override
			public final byte getStackSize(ShortPoint2D position, EMaterialType materialType) {
				return mapObjectsManager.getStackSize(position.x, position.y, materialType);
			}

			@Override
			public final void createOffersForAvailableMaterials(ShortPoint2D position, EMaterialType materialType) {
				byte stackSize = mapObjectsManager.getStackSize(position.x, position.y, materialType);
				PartitionManager partition = partitionsGrid.getPartitionAt(position.x, position.y);
				for (byte i = 0; i < stackSize; i++) {
					partition.addOffer(position, materialType, EOfferPriority.OFFER_TO_ALL);
				}
			}

			@Override
			public void offer(ShortPoint2D position, EMaterialType materialType, EOfferPriority priority, IOfferEmptiedListener offerListener) {
				partitionsGrid.getPartitionAt(position.x, position.y).addOffer(position, materialType, priority, offerListener);
			}

			@Override
			public void updateOfferPriorities(ShortPoint2D position, EMaterialType materialType, EOfferPriority newPriority) {
				partitionsGrid.getPartitionAt(position.x, position.y).updateOfferPriority(position, materialType, newPriority);
			}
		}

		@Override
		public void occupyAreaByTower(Player player, MapCircle influencingArea, FreeMapArea groundArea) {
			partitionsGrid.addTowerAndOccupyArea(player.playerId, influencingArea, groundArea);
			checkAllPositionsForEnclosedBlockedAreas(influencingArea.stream()); // TODO @Andreas Eberle only test the borders of changed areas!!
		}

		@Override
		public void freeAreaOccupiedByTower(ShortPoint2D towerPosition) {
			partitionsGrid.removeTowerAndFreeOccupiedArea(towerPosition);
		}

		@Override
		public void changePlayerOfTower(ShortPoint2D towerPosition, Player newPlayer, FreeMapArea groundArea) {
			CoordinateStream positions = partitionsGrid.changePlayerOfTower(towerPosition, newPlayer.playerId);
			checkAllPositionsForEnclosedBlockedAreas(positions);
		}

		private void checkAllPositionsForEnclosedBlockedAreas(CoordinateStream area) {
			area.forEach(MainGrid.this::checkPositionThatChangedPlayer);
		}

		@Override
		public boolean isAreaFlattenedAtHeight(ShortPoint2D position, RelativePoint[] positions, byte expectedHeight) {
			return landscapeGrid.isAreaFlattenedAtHeight(position, positions, expectedHeight);
		}

		@Override
		public void drawWorkAreaCircle(ShortPoint2D buildingPosition, ShortPoint2D workAreaCenter, short radius, boolean draw) {
			short buildingPartition = partitionsGrid.getPartitionIdAt(buildingPosition.x, buildingPosition.y);

			final int numCircles = 4;

			for (int circle = 1; circle <= 4; circle++) {
				float circleRadius = radius * circle / (float) numCircles;
				float mapObjectProgress = (circle - 1) / (float) (numCircles - 1);

				MapCircle.streamBorder(workAreaCenter.x, workAreaCenter.y, circleRadius)
						.filterBounds(width, height)
						.forEach((x, y) -> addOrRemoveMarkObject(buildingPartition, draw, x, y, mapObjectProgress));
			}
		}

		@Override
		public void drawTradingPathLine(ShortPoint2D start, ShortPoint2D[] waypoints, boolean draw) {
			ShortPoint2D lastWaypoint = start;
			float progress = 0;
			for (ShortPoint2D currentWaypoint : waypoints) {
				if (currentWaypoint == null) {
					continue;
				}

				float fixedProgress = progress;
				MapLine.stream(lastWaypoint, currentWaypoint)
						.filterBounds(width, height)
						.forEach((x, y) -> {
							if (draw) {
								mapObjectsManager.addBuildingWorkAreaObject(x, y, fixedProgress);
							} else {
								mapObjectsManager.removeMapObjectType(x, y, EMapObjectType.WORKAREA_MARK);
							}
						});
				lastWaypoint = currentWaypoint;
				progress += 1f / (waypoints.length - 1);
			}
		}

		private void addOrRemoveMarkObject(short buildingPartition, boolean draw, int x, int y, float progress) {
			if (draw) {
				// Only place an object if the position is the same as the one of the building.
				if (partitionsGrid.getPartitionIdAt(x, y) == buildingPartition) {
					mapObjectsManager.addBuildingWorkAreaObject(x, y, progress);
				}
			} else {
				mapObjectsManager.removeMapObjectType(x, y, EMapObjectType.WORKAREA_MARK);
			}
		}

		@Override
		public short getPartitionIdAt(ShortPoint2D pos) {
			return partitionsGrid.getPartitionIdAt(pos.x, pos.y);
		}

		@Override
		public boolean tryTakingResource(ShortPoint2D position, EResourceType resource) {
			return landscapeGrid.tryTakingResource(position, resource);
		}

		@Override
		public int getAmountOfResource(EResourceType resource, Iterable<ShortPoint2D> positions) {
			return landscapeGrid.getAmountOfResource(resource, positions);
		}

		@Override
		public MaterialProductionSettings getMaterialProductionAt(int x, int y) {
			return partitionsGrid.getMaterialProductionAt(x, y);
		}

		@Override
<<<<<<< HEAD
		public ShortPoint2D getClosestReachablePosition(final ShortPoint2D start, ShortPoint2D target,
				final boolean needsPlayersGround, final boolean isShip,
				final byte playerId, short targetRadius) {
=======
		public ShortPoint2D getClosestReachablePosition(final ShortPoint2D start, ShortPoint2D target, final boolean needsPlayersGround, final IPlayer player, short targetRadius) {
>>>>>>> e3e83907
			Path path = movablePathfinderGrid.searchDijkstra(new IPathCalculatable() {
				private static final long serialVersionUID = 1L;

				@Override
				public ShortPoint2D getPos() {
					return start;
				}

				@Override
				public IPlayer getPlayer() {
					return player;
				}

				@Override
				public boolean needsPlayersGround() {
					return needsPlayersGround;
				}

				@Override
				public boolean isShip() {
					return isShip;
				}
			}, target.x, target.y, targetRadius, ESearchType.VALID_FREE_POSITION);

			return path != null ? path.getTargetPos() : null;
		}
	}

	final class GuiInputGrid implements IGuiInputGrid {
		@Override
		public final ILogicMovable getMovable(int x, int y) {
			return movableGrid.getMovableAt(x, y);
		}

		@Override
		public final short getWidth() {
			return width;
		}

		@Override
		public final short getHeight() {
			return height;
		}

		@Override
		public final IBuilding getBuildingAt(int x, int y) {
			return objectsGrid.getBuildingAt(x, y);
		}

		@Override
		public final boolean isInBounds(ShortPoint2D position) {
			return MainGrid.this.isInBounds(position.x, position.y);
		}

		public FerryEntrance ferryAtPosition(ShortPoint2D position, byte playerId) {
			if (!isWaterSafe(position.x, position.y)) {
				return null;
			}
			int x = position.x;
			int y = position.y;
			byte dx[] = EDirection.getXDeltaArray();
			byte dy[] = EDirection.getYDeltaArray();
			for (int i = -1; i < EDirection.NUMBER_OF_DIRECTIONS; i++) { // search ferry
				if (i >= 0) {
					x = position.x + dx[i];
					y = position.y + dy[i];
				}
				ILogicMovable ship = getMovableGrid().getMovableAt(x, y);
				if (ship.getMovableType() == EMovableType.FERRY && ship.getPlayer().playerId == playerId) {
					for (int j = 0; j < EDirection.NUMBER_OF_DIRECTIONS; j++) { // search ferry entrance
						if (!this.isBlocked(x + 2 * dx[j], y + 2 * dy[j])) {
							FerryEntrance boarding = new FerryEntrance((Movable) ship,
									new ShortPoint2D(x + 2 * dx[j], y + 2 * dy[j]));
							return boarding;
						}
					}
				}
			}
			return null;
		}

		public ShortPoint2D getUnloadPosition(ShortPoint2D position) {
			int x = position.x;
			int y = position.y;
			int dx = 0;
			int dy = 0;
			final byte[] xDeltaArray = EDirection.getXDeltaArray();
			final byte[] yDeltaArray = EDirection.getYDeltaArray();
			int distance = 2;
			int direction;
			boolean searching = true;
			for (direction = 0; direction < EDirection.NUMBER_OF_DIRECTIONS; direction++) {
				dx = (short) (xDeltaArray[direction] * distance) + x;
				dy = (short) (yDeltaArray[direction] * distance) + y;
				if (isInBounds(new ShortPoint2D(dx, dy)) && !isWaterSafe(dx, dy)
						&& !landscapeGrid.isBlocked(dx, dy)) {
					searching = false;
					break;
				}
			}
			if (searching) {
				return null; // no coast near by
			} else {
				return new ShortPoint2D(dx, dy); // coast found, return point for unloading
			}
		}

		public int[] findDockPosition(ShortPoint2D position) {
			int x = position.x;
			int y = position.y;
			if (!isWaterSafe(x, y)) {
				return null; // requested position is not in water
			}
			int dx = 0;
			int dy = 0;
			final byte[] xDeltaArray = EDirection.getXDeltaArray();
			final byte[] yDeltaArray = EDirection.getYDeltaArray();
			int distance;
			int direction = 0;
			boolean searching = true;
			for (distance = 1; distance < 12 && searching; distance++) { // search coast
				for (direction = 0; direction < EDirection.NUMBER_OF_DIRECTIONS; direction++) {
					dx = xDeltaArray[direction] * distance;
					dy = yDeltaArray[direction] * distance;
					if (MainGrid.this.isInBounds(x + dx, y + dy) && !isWaterSafe(x + dx, y + dy)) {
						searching = false;
						break;
					}
				}
			}
			if (searching) {
				return null; // no coast found
			}
			searching = true;
			x += dx;
			y += dy;
			for (distance = 1; distance < 6 && searching; distance++) { // check water width
				dx = xDeltaArray[direction] * distance;
				dy = yDeltaArray[direction] * distance;
				if (!isWaterSafe(x - dx, y - dy)) {
					searching = false;
				}
			}
			if (!searching) {
				return null; // water width not sufficient to build ships
			}
			int[] dockPosition = new int[5];
			dx = xDeltaArray[direction];
			dy = yDeltaArray[direction];
			dockPosition[0] = x - dx; // dock position at coast
			dockPosition[1] = y - dy;
			dockPosition[2] = -dx; // step to next dock position
			dockPosition[3] = -dy;
			dockPosition[4] = direction;
			return dockPosition;
		}

		@Override
		public final void resetDebugColors() {
			landscapeGrid.resetDebugColors();
		}

		@Override
		public final Optional<ShortPoint2D> getConstructablePosition(ShortPoint2D pos, EBuildingType type, byte playerId) {
			return MapCircle.stream(pos, Constants.BUILDING_PLACEMENT_MAX_SEARCH_RADIUS)
					.filterBounds(width, height)
					.filter((x, y) -> constructionMarksGrid.canConstructAt(x, y, type, playerId))
					.min((x, y) -> ShortPoint2D.getOnGridDist(pos.x, pos.y, x, y));
		}

		@Override
		public final void save(Byte playerId, UIState uiState) throws IOException, InterruptedException {
			MainGrid.this.save(playerId, uiState);
		}

		@Override
		public final void toggleFogOfWar() {
			fogOfWar.toggleEnabled();
		}

		@Override
		public AbstractConstructionMarkableMap getConstructionMarksGrid() {
			return constructionMarksGrid;
		}

		@Override
		public void constructBuildingAt(ShortPoint2D position, EBuildingType type, byte playerId) {
			if (constructionMarksGrid.canConstructAt(position.x, position.y, type, playerId)) {
				MainGrid.this.constructBuildingAt(position, type, partitionsGrid.getPlayerAt(position.x, position.y), false);
			} else {
				System.out.println("WARNING: TRIED TO CONSTRUCT BUILDING WHERE IT WASN'T POSSIBLE! Type: " + type + "  pos: " + position
						+ "  playerId: " + playerId);
			}
		}

		@Override
		public void positionClicked(int x, int y) {
			System.out.println("clicked pos (" + x + "|" + y + "):  player: " + partitionsGrid.getPlayerIdAt(x, y) + "  partition: "
					+ partitionsGrid.getPartitionIdAt(x, y) + "  real partition: " + partitionsGrid.getRealPartitionIdAt(x, y) + "  towerCount: "
					+ partitionsGrid.getTowerCountAt(x, y) + " blocked partition: " + landscapeGrid.getBlockedPartitionAt(x, y) + " landscapeType: "
					+ landscapeGrid.getLandscapeTypeAt(x, y));
		}

		@Override
		public void setMaterialDistributionSettings(ShortPoint2D managerPosition, EMaterialType materialType, float[] probabilities) {
			if (isInBounds(managerPosition))
				partitionsGrid.getPartitionSettings(managerPosition).setMaterialDistributionSettings(materialType, probabilities);
		}

		@Override
		public void setMaterialPrioritiesSettings(ShortPoint2D managerPosition, EMaterialType[] materialTypeForPriority) {
			if (isInBounds(managerPosition))
				partitionsGrid.getPartitionSettings(managerPosition).setMaterialPriorities(materialTypeForPriority);
		}

		@Override
		public short getBlockedPartition(int x, int y) {
			return landscapeGrid.getBlockedPartitionAt(x, y);
		}

		@Override
		public boolean isBlocked(int x, int y) {
			return flagsGrid.isBlocked(x, y);
		}

		@Override
		public Player getPlayer(byte playerId) {
			return partitionsGrid.getPlayer(playerId);
		}

		@Override
		public byte getNumberOfPlayers() {
			return partitionsGrid.getNumberOfPlayers();
		}

		@Override
		public MaterialProductionSettings getMaterialProductionAt(ShortPoint2D position) {
			return getPartitionsGrid().getMaterialProductionAt(position.x, position.y);
		}

		@Override
		public void setAcceptedStockMaterial(ShortPoint2D position, EMaterialType materialType, boolean accepted) {
			partitionsGrid.getPartitionSettings(position).setAcceptedStockMaterial(materialType, accepted);
		}
	}

	/**
	 * This class implements the {@link IPlayerChangedListener} interface and executes all work that needs to be done when a position of the grid changes it's player.
	 *
	 * @author Andreas Eberle
	 */
	final class PlayerChangedListener implements IPlayerChangedListener {

		@Override
		public void playerChangedAt(int x, int y, byte newPlayerId) {
			final ShortPoint2D position = new ShortPoint2D(x, y);
			bordersThread.checkPosition(position);

			Building building = objectsGrid.getBuildingAt(x, y);
			if (building != null && building.getPlayer().getPlayerId() != newPlayerId) {
				building.kill();
			}
		}
	}

	final class FogOfWarGrid implements IFogOfWarGrid {
		@Override
		public final IMovable getMovableAt(short x, short y) {
			return movableGrid.getMovableAt(x, y);
		}

		@Override
		public final IMapObject getMapObjectsAt(short x, short y) {
			return objectsGrid.getObjectsAt(x, y);
		}

		@Override
		public final ConcurrentLinkedQueue<? extends IViewDistancable> getMovableViewDistancables() {
			return Movable.getAllMovables();
		}

		@Override
		public final ConcurrentLinkedQueue<? extends IViewDistancable> getBuildingViewDistancables() {
			return Building.getAllBuildings();
		}
	}

}<|MERGE_RESOLUTION|>--- conflicted
+++ resolved
@@ -509,14 +509,10 @@
 
 		@Override
 		public boolean isBlocked(IPathCalculatable requester, int x, int y) {
-<<<<<<< HEAD
 			if (requester.isShip()) {
 				return !isInsideWater((short)x, (short)y);
 			}
 			return flagsGrid.isBlocked(x, y) || (requester.needsPlayersGround() && requester.getPlayerId() != partitionsGrid.getPlayerIdAt(x, y));
-=======
-			return flagsGrid.isBlocked(x, y) || (requester.needsPlayersGround() && requester.getPlayer().getPlayerId() != partitionsGrid.getPlayerIdAt(x, y));
->>>>>>> e3e83907
 		}
 
 		@Override
@@ -1801,13 +1797,9 @@
 		}
 
 		@Override
-<<<<<<< HEAD
 		public ShortPoint2D getClosestReachablePosition(final ShortPoint2D start, ShortPoint2D target,
 				final boolean needsPlayersGround, final boolean isShip,
 				final byte playerId, short targetRadius) {
-=======
-		public ShortPoint2D getClosestReachablePosition(final ShortPoint2D start, ShortPoint2D target, final boolean needsPlayersGround, final IPlayer player, short targetRadius) {
->>>>>>> e3e83907
 			Path path = movablePathfinderGrid.searchDijkstra(new IPathCalculatable() {
 				private static final long serialVersionUID = 1L;
 
@@ -2094,5 +2086,4 @@
 			return Building.getAllBuildings();
 		}
 	}
-
 }