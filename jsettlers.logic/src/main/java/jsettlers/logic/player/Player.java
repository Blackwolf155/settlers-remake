--- conflicted
+++ resolved
@@ -43,13 +43,9 @@
 	private final Team             team;
 	private final byte             numberOfPlayers;
 	private final MannaInformation mannaInformation = new MannaInformation();
-<<<<<<< HEAD
-	private final MaterialCounts materialCounts = new MaterialCounts();
-	private final EndgameStatistic endgameStatistic = new EndgameStatistic(this);
-=======
-	private final MaterialCounts   materialCounts   = new MaterialCounts();
-	private final EndgameStatistic endgameStatistic = new EndgameStatistic(mannaInformation);
->>>>>>> 88ba0d98
+
+	private final MaterialCounts	materialCounts = new MaterialCounts();
+	private final EndgameStatistic	endgameStatistic = new EndgameStatistic(this);
 
 	private EWinState winState;
 
