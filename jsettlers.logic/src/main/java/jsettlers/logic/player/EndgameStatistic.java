--- conflicted
+++ resolved
@@ -40,11 +40,7 @@
 
 	@Override
 	public short getAmountOfProducedMana() {
-<<<<<<< HEAD
-		return mannaInformation.getAmountOfProducedManna();
-=======
 		return player.getMannaInformation().getAmountOfManna();
->>>>>>> b86fc614
 	}
 
 	@Override
