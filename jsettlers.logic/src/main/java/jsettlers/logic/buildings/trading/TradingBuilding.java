--- conflicted
+++ resolved
@@ -120,19 +120,16 @@
 		if (waypointType == EWaypointType.DESTINATION) {
 			Arrays.fill(waypoints, null);
 		}
-<<<<<<< HEAD
-=======
 
 		ShortPoint2D closeReachableLocation = findClosestReachablePosition(waypointType, position);
 
->>>>>>> e3e83907
 		waypoints[waypointType.ordinal()] = closeReachableLocation;
+
 		if (isSelected()) {
 			drawWaypointLine(true);
 		}
 	}
 
-<<<<<<< HEAD
 	private boolean coastIsReachable(ShortPoint2D position) {
 		boolean waterFound = false;
 		boolean landFound = false;
@@ -156,9 +153,6 @@
 	}
 
 	private ShortPoint2D findClosestRechablePosition(EWaypointType waypointType, ShortPoint2D targetPosition) {
-=======
-	private ShortPoint2D findClosestReachablePosition(EWaypointType waypointType, ShortPoint2D targetPosition) {
->>>>>>> e3e83907
 		ShortPoint2D waypointBefore = this.pos;
 		if (this.isSeaTrading) {
 			waypointBefore = this.shipWayStart;
@@ -170,12 +164,8 @@
 			}
 		}
 
-<<<<<<< HEAD
 		return grid.getClosestReachablePosition(waypointBefore, targetPosition,
 				false, this.isSeaTrading, (byte) 0, WAYPOINT_SEARCH_RADIUS);
-=======
-		return grid.getClosestReachablePosition(waypointBefore, targetPosition, false, null, WAYPOINT_SEARCH_RADIUS);
->>>>>>> e3e83907
 	}
 
 	boolean isTargetSet() {
