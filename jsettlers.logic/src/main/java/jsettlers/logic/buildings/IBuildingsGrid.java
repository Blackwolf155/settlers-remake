--- conflicted
+++ resolved
@@ -170,11 +170,6 @@
 
 	MaterialProductionSettings getMaterialProductionAt(int x, int y);
 
-<<<<<<< HEAD
 	ShortPoint2D getClosestReachablePosition(ShortPoint2D start, ShortPoint2D target,
 			boolean needsPlayersGround, boolean isShip, byte playerId, short targetRadius);
-=======
-	ShortPoint2D getClosestReachablePosition(ShortPoint2D start, ShortPoint2D target, boolean needsPlayersGround, IPlayer player, short targetRadius);
-
->>>>>>> e3e83907
 }