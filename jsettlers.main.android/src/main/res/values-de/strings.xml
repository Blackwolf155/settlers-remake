--- conflicted
+++ resolved
@@ -119,11 +119,8 @@
     <string name="normal">Normale Geschwindigkeit</string>
 
     <string name="service_description">JSettlers Spiel-Service, welcher das aktuelle Spiel ausführt.</string>
-<<<<<<< HEAD
     <string name="dock">Dock</string>
     <string name="destination">Ziel</string>
-=======
     <string name="global_stock_message">Die globalen Lagereinstellungen können nur in einer eigenen Siedlung gesetzt werden.</string>
     <string name="goods_stock_title">Globale Lagereinstellungen</string>
->>>>>>> 59d913f0
 </resources>