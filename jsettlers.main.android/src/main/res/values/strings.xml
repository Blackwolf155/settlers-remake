--- conflicted
+++ resolved
@@ -148,14 +148,11 @@
     <string name="normal">Normal Speed</string>
 
     <string name="service_description">JSettlers Game Service running the current game.</string>
-<<<<<<< HEAD
     <string name="dock">Dock</string>
     <string name="destination">Dest.</string>
     <string name="goods_stock_title">Global storage</string>
     <string name="global_stock_message">Global storage settings must be set in one of your own settlements.</string>
     <string name="confirm_destory_ships">Destroy ships?</string>
-=======
     <string name="goods_stock_title">Global storage</string>
     <string name="global_stock_message">Global storage settings must be set in one of your own settlements.</string>
->>>>>>> 59d913f0
 </resources>