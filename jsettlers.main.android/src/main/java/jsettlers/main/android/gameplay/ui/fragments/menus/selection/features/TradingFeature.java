/*
 * Copyright (c) 2017 - 2018
 *
 * Permission is hereby granted, free of charge, to any person obtaining a copy of this software and associated documentation files (the "Software"),
 * to deal in the Software without restriction, including without limitation the rights to use, copy, modify, merge, publish, distribute, sublicense,
 * and/or sell copies of the Software, and to permit persons to whom the Software is furnished to do so, subject to the following conditions:
 *
 * The above copyright notice and this permission notice shall be included in all copies or substantial portions of the Software.
 *
 * THE SOFTWARE IS PROVIDED "AS IS", WITHOUT WARRANTY OF ANY KIND, EXPRESS OR IMPLIED, INCLUDING BUT NOT LIMITED TO THE WARRANTIES OF MERCHANTABILITY,
 * FITNESS FOR A PARTICULAR PURPOSE AND NONINFRINGEMENT. IN NO EVENT SHALL THE AUTHORS OR COPYRIGHT HOLDERS BE LIABLE FOR ANY CLAIM, DAMAGES OR OTHER
 * LIABILITY, WHETHER IN AN ACTION OF CONTRACT, TORT OR OTHERWISE, ARISING FROM, OUT OF OR IN CONNECTION WITH THE SOFTWARE OR THE USE OR OTHER
 * DEALINGS IN THE SOFTWARE.
 */

package jsettlers.main.android.gameplay.ui.fragments.menus.selection.features;

import android.app.Activity;
import android.support.v7.widget.RecyclerView;
import android.view.View;
import android.view.ViewGroup;
import android.widget.ImageView;
import android.widget.PopupWindow;
import java8.util.stream.Collectors;
import jsettlers.common.action.Action;
import jsettlers.common.action.ChangeTradingRequestAction;
import jsettlers.common.action.EActionType;
import jsettlers.common.action.SetTradingWaypointAction;
import jsettlers.common.buildings.IBuilding;
import jsettlers.common.material.EMaterialType;
import jsettlers.graphics.action.AskSetTradingWaypointAction;
import jsettlers.graphics.map.controls.original.panel.selection.BuildingState;
import jsettlers.logic.buildings.trading.TradingBuilding;
import jsettlers.main.android.R;
import jsettlers.main.android.core.controls.ActionControls;
import jsettlers.main.android.core.controls.DrawControls;
import jsettlers.main.android.core.controls.DrawListener;
import jsettlers.main.android.core.navigation.BackPressedListener;
import jsettlers.main.android.gameplay.navigation.MenuNavigator;
import jsettlers.main.android.gameplay.ui.adapters.TradeMaterialsAdapter;
import jsettlers.main.android.gameplay.viewstates.TradeMaterialState;
import jsettlers.main.android.utils.OriginalImageProvider;

import java.util.List;

import static java8.util.J8Arrays.stream;

/**
 * Created by Rudolf Polzer
 */
public class TradingFeature extends SelectionFeature implements DrawListener, BackPressedListener {
<<<<<<< HEAD
    private static final int TRADING_MULTIPLE_STEP_INCREASE = 8;

    private static final String imageWaypointsLand = "original_3_GUI_374";
    private static final String imageWaypointsSea = "original_3_GUI_377";
    private static final String imageInfinite = "original_3_GUI_384";
    private static final String imageNone = "original_3_GUI_387";
    private static final String imageEightMore = "original_3_GUI_219";
    private static final String imageOneMore = "original_3_GUI_225";
    private static final String imageOneLess = "original_3_GUI_228";
    private static final String imageEightLess = "original_3_GUI_222";

    private final Activity activity;
    private final MenuNavigator menuNavigator;
    private final ActionControls actionControls;
    private final DrawControls drawControls;

    private RecyclerView recyclerView;
    private TradeMaterialsAdapter adapter;

    private View placeDockView;
    private View vaypointOneView;
    private View vaypointTwoView;
    private View vaypointThreeView;
    private View vaypointDestinationView;

    private PopupWindow popupWindow;

    public TradingFeature(Activity activity, View view, IBuilding building, MenuNavigator menuNavigator, DrawControls drawControls, ActionControls actionControls) {
        super(view, building, menuNavigator);
        this.activity = activity;
        this.menuNavigator = menuNavigator;
        this.actionControls = actionControls;
        this.drawControls = drawControls;

        placeDockView = getView().findViewById(R.id.view_placeDock);
        placeDockView.setOnClickListener(this::placeDock);

        vaypointOneView = getView().findViewById(R.id.view_waypointOne);
        vaypointTwoView = getView().findViewById(R.id.view_waypointTwo);
        vaypointThreeView = getView().findViewById(R.id.view_waypointThree);
        vaypointDestinationView = getView().findViewById(R.id.view_waypointDestination);
        vaypointOneView.setOnClickListener(v -> setWaypoint(SetTradingWaypointAction.EWaypointType.WAYPOINT_1));
        vaypointTwoView.setOnClickListener(v -> setWaypoint(SetTradingWaypointAction.EWaypointType.WAYPOINT_2));
        vaypointThreeView.setOnClickListener(v -> setWaypoint(SetTradingWaypointAction.EWaypointType.WAYPOINT_3));
        vaypointDestinationView.setOnClickListener(v -> setWaypoint(SetTradingWaypointAction.EWaypointType.DESTINATION));

        adapter = new TradeMaterialsAdapter(activity);
        adapter.setItemClickListener(this::materialSelected);
        recyclerView = (RecyclerView) getView().findViewById(R.id.recyclerView);
        recyclerView.setHasFixedSize(true);
    }

    @Override
    public void initialize(BuildingState buildingState) {
        super.initialize(buildingState);
        drawControls.addInfrequentDrawListener(this);
        menuNavigator.addBackPressedListener(this);

        ImageView waypointsButton = (ImageView) getView().findViewById(R.id.imageView_waypoints);
        if (((TradingBuilding) (this.getBuilding())).isSeaTrading()) {
            OriginalImageProvider.get(imageWaypointsSea).setAsImage(waypointsButton);
            placeDockView.setVisibility(View.VISIBLE);
        } else {
            OriginalImageProvider.get(imageWaypointsLand).setAsImage(waypointsButton);
            placeDockView.setVisibility(View.GONE);
        }


        adapter.setMaterialStates(materialStates());
        recyclerView.setAdapter(adapter);

        update();
    }

    @Override
    public void finish() {
        super.finish();
        drawControls.removeInfrequentDrawListener(this);
        menuNavigator.removeBackPressedListener(this);
    }

    @Override
    public void draw() {
        if (hasNewState()) {
            getView().post(() -> update());
        }
    }

    @Override
    public boolean onBackPressed() {
        if (popupWindow != null && popupWindow.isShowing()) {
            popupWindow.dismiss();
            return true;
        }
        return false;
    }

    private void placeDock(View view) {
        actionControls.fireAction(new Action(EActionType.ASK_SET_DOCK));
        menuNavigator.dismissMenu();
    }

    private void setWaypoint(SetTradingWaypointAction.EWaypointType waypointType) {
        actionControls.fireAction(new AskSetTradingWaypointAction(waypointType));
        menuNavigator.dismissMenu();
    }


    private void changeTradeMaterialAmount(EMaterialType materialType, int amount, boolean relative) {
        actionControls.fireAction(new ChangeTradingRequestAction(materialType, amount, relative));
    }

    private void update() {
        if (!getBuildingState().isConstruction()) {
            recyclerView.setVisibility(View.VISIBLE);
            adapter.setMaterialStates(materialStates());
        }
    }

    private void materialSelected(View sender, TradeMaterialState materialState) {
        View popupView = activity.getLayoutInflater().inflate(R.layout.popup_trade_material, null);

        ImageView infiniteButton = (ImageView) popupView.findViewById(R.id.imageView_tradeButton_infinite);
        ImageView noneButton = (ImageView) popupView.findViewById(R.id.imageView_tradeButton_none);
        ImageView eightMoreButton = (ImageView) popupView.findViewById(R.id.imageView_tradeButton_eightMore);
        ImageView oneMoreButton = (ImageView) popupView.findViewById(R.id.imageView_tradeButton_oneMore);
        ImageView oneLessButton = (ImageView) popupView.findViewById(R.id.imageView_tradeButton_oneLess);
        ImageView eightLessButton = (ImageView) popupView.findViewById(R.id.imageView_tradeButton_eightLess);

        OriginalImageProvider.get(imageInfinite).setAsImage(infiniteButton);
        OriginalImageProvider.get(imageNone).setAsImage(noneButton);
        OriginalImageProvider.get(imageEightMore).setAsImage(eightMoreButton);
        OriginalImageProvider.get(imageOneMore).setAsImage(oneMoreButton);
        OriginalImageProvider.get(imageOneLess).setAsImage(oneLessButton);
        OriginalImageProvider.get(imageEightLess).setAsImage(eightLessButton);

        infiniteButton.setOnClickListener(v -> changeTradeMaterialAmount(materialState.getMaterialType(), Integer.MAX_VALUE, false));
        noneButton.setOnClickListener(v -> changeTradeMaterialAmount(materialState.getMaterialType(), 0, false));
        eightMoreButton.setOnClickListener(v -> changeTradeMaterialAmount(materialState.getMaterialType(), TRADING_MULTIPLE_STEP_INCREASE, true));
        oneMoreButton.setOnClickListener(v -> changeTradeMaterialAmount(materialState.getMaterialType(), 1, true));
        oneLessButton.setOnClickListener(v -> changeTradeMaterialAmount(materialState.getMaterialType(), -1, true));
        eightLessButton.setOnClickListener(v -> changeTradeMaterialAmount(materialState.getMaterialType(), -TRADING_MULTIPLE_STEP_INCREASE, true));

        popupView.measure(View.MeasureSpec.makeMeasureSpec(0, View.MeasureSpec.UNSPECIFIED), View.MeasureSpec.makeMeasureSpec(0, View.MeasureSpec.UNSPECIFIED));
        int xOffset = -((popupView.getMeasuredWidth() - sender.getWidth()) / 2);
        int yOffset = -(popupView.getMeasuredHeight() + sender.getHeight());

        popupWindow = new PopupWindow(popupView, ViewGroup.LayoutParams.WRAP_CONTENT, ViewGroup.LayoutParams.WRAP_CONTENT, false);
        popupWindow.setOutsideTouchable(true);
        popupWindow.showAsDropDown(sender, xOffset, yOffset);
    }

    private List<TradeMaterialState> materialStates() {
        BuildingState buildingState = getBuildingState();

        return stream(EMaterialType.STOCK_MATERIALS)
                .map(eMaterialType -> new TradeMaterialState(eMaterialType, buildingState.getTradingCount(eMaterialType)))
                .collect(Collectors.toList());
    }
=======
	private static final int TRADING_MULTIPLE_STEP_INCREASE = 8;

	private static final String imageWaypointsLand = "original_3_GUI_374";
	private static final String imageWaypointsSea = "original_3_GUI_377";
	private static final String imageInfinite = "original_3_GUI_384";
	private static final String imageNone = "original_3_GUI_387";
	private static final String imageEightMore = "original_3_GUI_219";
	private static final String imageOneMore = "original_3_GUI_225";
	private static final String imageOneLess = "original_3_GUI_228";
	private static final String imageEightLess = "original_3_GUI_222";

	private final Activity activity;
	private final MenuNavigator menuNavigator;
	private final ActionControls actionControls;
	private final DrawControls drawControls;

	private RecyclerView recyclerView;
	private TradeMaterialsAdapter adapter;

	private View placeDockView;
	private View vaypointOneView;
	private View vaypointTwoView;
	private View vaypointThreeView;
	private View vaypointDestinationView;

	private PopupWindow popupWindow;

	public TradingFeature(Activity activity, View view, IBuilding building, MenuNavigator menuNavigator, DrawControls drawControls, ActionControls actionControls) {
		super(view, building, menuNavigator);
		this.activity = activity;
		this.menuNavigator = menuNavigator;
		this.actionControls = actionControls;
		this.drawControls = drawControls;

		placeDockView = getView().findViewById(R.id.view_placeDock);
		placeDockView.setOnClickListener(this::placeDock);

		vaypointOneView = getView().findViewById(R.id.view_waypointOne);
		vaypointTwoView = getView().findViewById(R.id.view_waypointTwo);
		vaypointThreeView = getView().findViewById(R.id.view_waypointThree);
		vaypointDestinationView = getView().findViewById(R.id.view_waypointDestination);
		vaypointOneView.setOnClickListener(v -> setWaypoint(SetTradingWaypointAction.EWaypointType.WAYPOINT_1));
		vaypointTwoView.setOnClickListener(v -> setWaypoint(SetTradingWaypointAction.EWaypointType.WAYPOINT_2));
		vaypointThreeView.setOnClickListener(v -> setWaypoint(SetTradingWaypointAction.EWaypointType.WAYPOINT_3));
		vaypointDestinationView.setOnClickListener(v -> setWaypoint(SetTradingWaypointAction.EWaypointType.DESTINATION));

		adapter = new TradeMaterialsAdapter(activity);
		adapter.setItemClickListener(this::materialSelected);
		recyclerView = getView().findViewById(R.id.recyclerView);
		recyclerView.setHasFixedSize(true);
	}

	@Override
	public void initialize(BuildingState buildingState) {
		super.initialize(buildingState);
		drawControls.addInfrequentDrawListener(this);
		menuNavigator.addBackPressedListener(this);

		ImageView waypointsButton = getView().findViewById(R.id.imageView_waypoints);
		if (((TradingBuilding) (this.getBuilding())).isSeaTrading()) {
			OriginalImageProvider.get(imageWaypointsSea).setAsImage(waypointsButton);
			placeDockView.setVisibility(View.VISIBLE);
		} else {
			OriginalImageProvider.get(imageWaypointsLand).setAsImage(waypointsButton);
			placeDockView.setVisibility(View.GONE);
		}

		adapter.setMaterialStates(materialStates());
		recyclerView.setAdapter(adapter);

		update();
	}

	@Override
	public void finish() {
		super.finish();
		drawControls.removeInfrequentDrawListener(this);
		menuNavigator.removeBackPressedListener(this);
	}

	@Override
	public void draw() {
		if (hasNewState()) {
			getView().post(this::update);
		}
	}

	@Override
	public boolean onBackPressed() {
		if (popupWindow.isShowing()) {
			popupWindow.dismiss();
			return true;
		}
		return false;
	}

	private void placeDock(View view) {
		actionControls.fireAction(new Action(EActionType.ASK_SET_DOCK));
		menuNavigator.dismissMenu();
	}

	private void setWaypoint(SetTradingWaypointAction.EWaypointType waypointType) {
		actionControls.fireAction(new AskSetTradingWaypointAction(waypointType));
		menuNavigator.dismissMenu();
	}

	private void changeTradeMaterialAmount(EMaterialType materialType, int amount, boolean relative) {
		actionControls.fireAction(new ChangeTradingRequestAction(materialType, amount, relative));
	}

	private void update() {
		if (!getBuildingState().isConstruction()) {
			recyclerView.setVisibility(View.VISIBLE);
			adapter.setMaterialStates(materialStates());
		}
	}

	private void materialSelected(View sender, TradeMaterialState materialState) {
		View popupView = activity.getLayoutInflater().inflate(R.layout.popup_trade_material, null);

		ImageView infiniteButton = popupView.findViewById(R.id.imageView_tradeButton_infinite);
		ImageView noneButton = popupView.findViewById(R.id.imageView_tradeButton_none);
		ImageView eightMoreButton = popupView.findViewById(R.id.imageView_tradeButton_eightMore);
		ImageView oneMoreButton = popupView.findViewById(R.id.imageView_tradeButton_oneMore);
		ImageView oneLessButton = popupView.findViewById(R.id.imageView_tradeButton_oneLess);
		ImageView eightLessButton = popupView.findViewById(R.id.imageView_tradeButton_eightLess);

		OriginalImageProvider.get(imageInfinite).setAsImage(infiniteButton);
		OriginalImageProvider.get(imageNone).setAsImage(noneButton);
		OriginalImageProvider.get(imageEightMore).setAsImage(eightMoreButton);
		OriginalImageProvider.get(imageOneMore).setAsImage(oneMoreButton);
		OriginalImageProvider.get(imageOneLess).setAsImage(oneLessButton);
		OriginalImageProvider.get(imageEightLess).setAsImage(eightLessButton);

		infiniteButton.setOnClickListener(v -> changeTradeMaterialAmount(materialState.getMaterialType(), Integer.MAX_VALUE, false));
		noneButton.setOnClickListener(v -> changeTradeMaterialAmount(materialState.getMaterialType(), 0, false));
		eightMoreButton.setOnClickListener(v -> changeTradeMaterialAmount(materialState.getMaterialType(), TRADING_MULTIPLE_STEP_INCREASE, true));
		oneMoreButton.setOnClickListener(v -> changeTradeMaterialAmount(materialState.getMaterialType(), 1, true));
		oneLessButton.setOnClickListener(v -> changeTradeMaterialAmount(materialState.getMaterialType(), -1, true));
		eightLessButton.setOnClickListener(v -> changeTradeMaterialAmount(materialState.getMaterialType(), -TRADING_MULTIPLE_STEP_INCREASE, true));

		popupView.measure(View.MeasureSpec.makeMeasureSpec(0, View.MeasureSpec.UNSPECIFIED), View.MeasureSpec.makeMeasureSpec(0, View.MeasureSpec.UNSPECIFIED));
		int xOffset = -((popupView.getMeasuredWidth() - sender.getWidth()) / 2);
		int yOffset = -(popupView.getMeasuredHeight() + sender.getHeight());

		popupWindow = new PopupWindow(popupView, ViewGroup.LayoutParams.WRAP_CONTENT, ViewGroup.LayoutParams.WRAP_CONTENT, false);
		popupWindow.setOutsideTouchable(true);
		popupWindow.showAsDropDown(sender, xOffset, yOffset);
	}

	private List<TradeMaterialState> materialStates() {
		BuildingState buildingState = getBuildingState();

		return stream(EMaterialType.STOCK_MATERIALS)
				.map(eMaterialType -> new TradeMaterialState(eMaterialType, buildingState.getTradingCount(eMaterialType)))
				.collect(Collectors.toList());
	}
>>>>>>> 7a6f1d57
}<|MERGE_RESOLUTION|>--- conflicted
+++ resolved
@@ -49,167 +49,6 @@
  * Created by Rudolf Polzer
  */
 public class TradingFeature extends SelectionFeature implements DrawListener, BackPressedListener {
-<<<<<<< HEAD
-    private static final int TRADING_MULTIPLE_STEP_INCREASE = 8;
-
-    private static final String imageWaypointsLand = "original_3_GUI_374";
-    private static final String imageWaypointsSea = "original_3_GUI_377";
-    private static final String imageInfinite = "original_3_GUI_384";
-    private static final String imageNone = "original_3_GUI_387";
-    private static final String imageEightMore = "original_3_GUI_219";
-    private static final String imageOneMore = "original_3_GUI_225";
-    private static final String imageOneLess = "original_3_GUI_228";
-    private static final String imageEightLess = "original_3_GUI_222";
-
-    private final Activity activity;
-    private final MenuNavigator menuNavigator;
-    private final ActionControls actionControls;
-    private final DrawControls drawControls;
-
-    private RecyclerView recyclerView;
-    private TradeMaterialsAdapter adapter;
-
-    private View placeDockView;
-    private View vaypointOneView;
-    private View vaypointTwoView;
-    private View vaypointThreeView;
-    private View vaypointDestinationView;
-
-    private PopupWindow popupWindow;
-
-    public TradingFeature(Activity activity, View view, IBuilding building, MenuNavigator menuNavigator, DrawControls drawControls, ActionControls actionControls) {
-        super(view, building, menuNavigator);
-        this.activity = activity;
-        this.menuNavigator = menuNavigator;
-        this.actionControls = actionControls;
-        this.drawControls = drawControls;
-
-        placeDockView = getView().findViewById(R.id.view_placeDock);
-        placeDockView.setOnClickListener(this::placeDock);
-
-        vaypointOneView = getView().findViewById(R.id.view_waypointOne);
-        vaypointTwoView = getView().findViewById(R.id.view_waypointTwo);
-        vaypointThreeView = getView().findViewById(R.id.view_waypointThree);
-        vaypointDestinationView = getView().findViewById(R.id.view_waypointDestination);
-        vaypointOneView.setOnClickListener(v -> setWaypoint(SetTradingWaypointAction.EWaypointType.WAYPOINT_1));
-        vaypointTwoView.setOnClickListener(v -> setWaypoint(SetTradingWaypointAction.EWaypointType.WAYPOINT_2));
-        vaypointThreeView.setOnClickListener(v -> setWaypoint(SetTradingWaypointAction.EWaypointType.WAYPOINT_3));
-        vaypointDestinationView.setOnClickListener(v -> setWaypoint(SetTradingWaypointAction.EWaypointType.DESTINATION));
-
-        adapter = new TradeMaterialsAdapter(activity);
-        adapter.setItemClickListener(this::materialSelected);
-        recyclerView = (RecyclerView) getView().findViewById(R.id.recyclerView);
-        recyclerView.setHasFixedSize(true);
-    }
-
-    @Override
-    public void initialize(BuildingState buildingState) {
-        super.initialize(buildingState);
-        drawControls.addInfrequentDrawListener(this);
-        menuNavigator.addBackPressedListener(this);
-
-        ImageView waypointsButton = (ImageView) getView().findViewById(R.id.imageView_waypoints);
-        if (((TradingBuilding) (this.getBuilding())).isSeaTrading()) {
-            OriginalImageProvider.get(imageWaypointsSea).setAsImage(waypointsButton);
-            placeDockView.setVisibility(View.VISIBLE);
-        } else {
-            OriginalImageProvider.get(imageWaypointsLand).setAsImage(waypointsButton);
-            placeDockView.setVisibility(View.GONE);
-        }
-
-
-        adapter.setMaterialStates(materialStates());
-        recyclerView.setAdapter(adapter);
-
-        update();
-    }
-
-    @Override
-    public void finish() {
-        super.finish();
-        drawControls.removeInfrequentDrawListener(this);
-        menuNavigator.removeBackPressedListener(this);
-    }
-
-    @Override
-    public void draw() {
-        if (hasNewState()) {
-            getView().post(() -> update());
-        }
-    }
-
-    @Override
-    public boolean onBackPressed() {
-        if (popupWindow != null && popupWindow.isShowing()) {
-            popupWindow.dismiss();
-            return true;
-        }
-        return false;
-    }
-
-    private void placeDock(View view) {
-        actionControls.fireAction(new Action(EActionType.ASK_SET_DOCK));
-        menuNavigator.dismissMenu();
-    }
-
-    private void setWaypoint(SetTradingWaypointAction.EWaypointType waypointType) {
-        actionControls.fireAction(new AskSetTradingWaypointAction(waypointType));
-        menuNavigator.dismissMenu();
-    }
-
-
-    private void changeTradeMaterialAmount(EMaterialType materialType, int amount, boolean relative) {
-        actionControls.fireAction(new ChangeTradingRequestAction(materialType, amount, relative));
-    }
-
-    private void update() {
-        if (!getBuildingState().isConstruction()) {
-            recyclerView.setVisibility(View.VISIBLE);
-            adapter.setMaterialStates(materialStates());
-        }
-    }
-
-    private void materialSelected(View sender, TradeMaterialState materialState) {
-        View popupView = activity.getLayoutInflater().inflate(R.layout.popup_trade_material, null);
-
-        ImageView infiniteButton = (ImageView) popupView.findViewById(R.id.imageView_tradeButton_infinite);
-        ImageView noneButton = (ImageView) popupView.findViewById(R.id.imageView_tradeButton_none);
-        ImageView eightMoreButton = (ImageView) popupView.findViewById(R.id.imageView_tradeButton_eightMore);
-        ImageView oneMoreButton = (ImageView) popupView.findViewById(R.id.imageView_tradeButton_oneMore);
-        ImageView oneLessButton = (ImageView) popupView.findViewById(R.id.imageView_tradeButton_oneLess);
-        ImageView eightLessButton = (ImageView) popupView.findViewById(R.id.imageView_tradeButton_eightLess);
-
-        OriginalImageProvider.get(imageInfinite).setAsImage(infiniteButton);
-        OriginalImageProvider.get(imageNone).setAsImage(noneButton);
-        OriginalImageProvider.get(imageEightMore).setAsImage(eightMoreButton);
-        OriginalImageProvider.get(imageOneMore).setAsImage(oneMoreButton);
-        OriginalImageProvider.get(imageOneLess).setAsImage(oneLessButton);
-        OriginalImageProvider.get(imageEightLess).setAsImage(eightLessButton);
-
-        infiniteButton.setOnClickListener(v -> changeTradeMaterialAmount(materialState.getMaterialType(), Integer.MAX_VALUE, false));
-        noneButton.setOnClickListener(v -> changeTradeMaterialAmount(materialState.getMaterialType(), 0, false));
-        eightMoreButton.setOnClickListener(v -> changeTradeMaterialAmount(materialState.getMaterialType(), TRADING_MULTIPLE_STEP_INCREASE, true));
-        oneMoreButton.setOnClickListener(v -> changeTradeMaterialAmount(materialState.getMaterialType(), 1, true));
-        oneLessButton.setOnClickListener(v -> changeTradeMaterialAmount(materialState.getMaterialType(), -1, true));
-        eightLessButton.setOnClickListener(v -> changeTradeMaterialAmount(materialState.getMaterialType(), -TRADING_MULTIPLE_STEP_INCREASE, true));
-
-        popupView.measure(View.MeasureSpec.makeMeasureSpec(0, View.MeasureSpec.UNSPECIFIED), View.MeasureSpec.makeMeasureSpec(0, View.MeasureSpec.UNSPECIFIED));
-        int xOffset = -((popupView.getMeasuredWidth() - sender.getWidth()) / 2);
-        int yOffset = -(popupView.getMeasuredHeight() + sender.getHeight());
-
-        popupWindow = new PopupWindow(popupView, ViewGroup.LayoutParams.WRAP_CONTENT, ViewGroup.LayoutParams.WRAP_CONTENT, false);
-        popupWindow.setOutsideTouchable(true);
-        popupWindow.showAsDropDown(sender, xOffset, yOffset);
-    }
-
-    private List<TradeMaterialState> materialStates() {
-        BuildingState buildingState = getBuildingState();
-
-        return stream(EMaterialType.STOCK_MATERIALS)
-                .map(eMaterialType -> new TradeMaterialState(eMaterialType, buildingState.getTradingCount(eMaterialType)))
-                .collect(Collectors.toList());
-    }
-=======
 	private static final int TRADING_MULTIPLE_STEP_INCREASE = 8;
 
 	private static final String imageWaypointsLand = "original_3_GUI_374";
@@ -299,7 +138,7 @@
 
 	@Override
 	public boolean onBackPressed() {
-		if (popupWindow.isShowing()) {
+		if (popupWindow != null && popupWindow.isShowing()) {
 			popupWindow.dismiss();
 			return true;
 		}
@@ -367,5 +206,4 @@
 				.map(eMaterialType -> new TradeMaterialState(eMaterialType, buildingState.getTradingCount(eMaterialType)))
 				.collect(Collectors.toList());
 	}
->>>>>>> 7a6f1d57
 }