apply plugin: 'java'

// This runs the unit tests and some more validation tests.

test {
    minHeapSize = "128m"
    maxHeapSize = "512m"
    testLogging.showStandardStreams = true
    filter {
        includeTestsMatching '*Test'
        includeTestsMatching '*AutoReplayIT'
        includeTestsMatching '*ReplayValidationIT'
        includeTestsMatching '*AiDifficultiesIT'
    }

    environment.put('JSETTLERS_RESOURCES', project(':jsettlers.common').file('resources').getAbsolutePath())
}


sourceSets {
    main {
        java.srcDirs = []
        resources.srcDirs = []
    }
    test {
        java.srcDirs = ['helpers', 'tests.network', 'tests']
        resources.srcDirs = ['resources']
    }
}

dependencies {
<<<<<<< HEAD
    testImplementation 'junit:junit:4.12'
    testImplementation project(':go.graphics')
    testImplementation project(':go.graphics.swing')
    testImplementation project(':jsettlers.common')
    testImplementation project(':jsettlers.graphics')
    testImplementation project(':jsettlers.graphics.swing')
    testImplementation project(':jsettlers.logic')
    testImplementation project(':jsettlers.main.swing')
    testImplementation project(':jsettlers.network')
=======
    testCompile 'junit:junit:4.12'
    testCompile project(':go.graphics')
    testCompile project(':go.graphics.swing')
    testCompile project(':jsettlers.common')
    testCompile project(':jsettlers.graphics')
    testCompile project(':jsettlers.logic')
    testCompile project(':jsettlers.main.swing')
    testCompile project(':jsettlers.network')
>>>>>>> 7c8a8522
}<|MERGE_RESOLUTION|>--- conflicted
+++ resolved
@@ -29,24 +29,12 @@
 }
 
 dependencies {
-<<<<<<< HEAD
     testImplementation 'junit:junit:4.12'
     testImplementation project(':go.graphics')
     testImplementation project(':go.graphics.swing')
     testImplementation project(':jsettlers.common')
     testImplementation project(':jsettlers.graphics')
-    testImplementation project(':jsettlers.graphics.swing')
     testImplementation project(':jsettlers.logic')
     testImplementation project(':jsettlers.main.swing')
     testImplementation project(':jsettlers.network')
-=======
-    testCompile 'junit:junit:4.12'
-    testCompile project(':go.graphics')
-    testCompile project(':go.graphics.swing')
-    testCompile project(':jsettlers.common')
-    testCompile project(':jsettlers.graphics')
-    testCompile project(':jsettlers.logic')
-    testCompile project(':jsettlers.main.swing')
-    testCompile project(':jsettlers.network')
->>>>>>> 7c8a8522
 }