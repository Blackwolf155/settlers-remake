--- conflicted
+++ resolved
@@ -1,100 +1,93 @@
-package jsettlers.graphics.swing.resources;
-
-import java.io.File;
-import java.io.FileInputStream;
-import java.io.FileNotFoundException;
-import java.io.FileOutputStream;
-import java.io.IOException;
-import java.util.Properties;
-
-/**
- * 
- * @author Andreas Eberle
- * 
- */
-public class ConfigurationPropertiesFile {
-	private static final String SETTLERS_FOLDER = "settlers-folder";
-	private static final String SPLIT_CHARACTER = ";";
-
-	private final File configFile;
-	private final Properties properties;
-
-	public ConfigurationPropertiesFile(File file) throws FileNotFoundException,
-			IOException {
-		this.configFile = file;
-
-		Properties defaultProperties = new Properties();
-		defaultProperties.load(ConfigurationPropertiesFile.class.getResourceAsStream("defaultConfig.prp"));
-		this.properties = new Properties(defaultProperties);
-
-		if (file.exists()) {
-			this.properties.load(new FileInputStream(file));
-		}
-	}
-
-	public File getResourcesFolder() {
-		String property = properties.getProperty("resources-folder");
-		File dir = new File(property);
-		if (!dir.isAbsolute()) {
-			String parent = configFile.getParent();
-			dir = new File((parent == null ? "" : parent + File.separator)
-					+ property);
-		}
-		return dir.getAbsoluteFile();
-	}
-
-	public String[] getGfxFolders() {
-		return getFolders("GFX", "gfx", "Gfx");
-	}
-
-<<<<<<< HEAD
-	private String[] getFolders(String string) {
-		String[] result = getSettlersFolderValue().split(SPLIT_CHARACTER);
-		for (int i = 0; i < result.length; i++) {
-			result[i] = result[i].replaceFirst("/?$", "/" + string);
-=======
-	private String[] getFolders(String... subfolders) {
-		String[] settlersFolder = properties.getProperty("settlers-folder").split(SPLIT_CHARACTER);
-		String[] result = new String[settlersFolder.length * subfolders.length];
-
-		int resultIdx = 0;
-		for (int subfolderIdx = 0; subfolderIdx < subfolders.length; subfolderIdx++) {
-			for (int folderIdx = 0; folderIdx < settlersFolder.length; folderIdx++) {
-				result[resultIdx++] = settlersFolder[folderIdx].replaceFirst("/?$", "/" + subfolders[subfolderIdx]);
-			}
->>>>>>> 0859c973
-		}
-		return result;
-	}
-
-	private String getSettlersFolderValue() {
-		return properties.getProperty(SETTLERS_FOLDER);
-	}
-
-	public String[] getSndFolders() {
-		return getFolders("SND", "snd", "Snd");
-	}
-
-	public boolean isSettlersFolderSet() {
-		String settlersFolder = getSettlersFolderValue();
-		return settlersFolder != null && settlersFolder.length() > 0 && oneExists(getGfxFolders()) && oneExists(getSndFolders());
-	}
-
-	private boolean oneExists(String[] gfxFolders) {
-		for (String folder : gfxFolders) {
-			if (new File(folder).exists()) {
-				return true;
-			}
-		}
-		return false;
-	}
-
-	public void setSettlersFolder(File newSettlersFolder) throws FileNotFoundException, IOException {
-		properties.setProperty(SETTLERS_FOLDER, newSettlersFolder.getAbsolutePath());
-		saveConfigFile("Updated settlers-folder with dialog.");
-	}
-
-	private void saveConfigFile(String updateMessage) throws IOException, FileNotFoundException {
-		properties.store(new FileOutputStream(configFile), updateMessage);
-	}
-}
+package jsettlers.graphics.swing.resources;
+
+import java.io.File;
+import java.io.FileInputStream;
+import java.io.FileNotFoundException;
+import java.io.FileOutputStream;
+import java.io.IOException;
+import java.util.Properties;
+
+/**
+ * 
+ * @author Andreas Eberle
+ * 
+ */
+public class ConfigurationPropertiesFile {
+	private static final String SETTLERS_FOLDER = "settlers-folder";
+	private static final String SPLIT_CHARACTER = ";";
+
+	private final File configFile;
+	private final Properties properties;
+
+	public ConfigurationPropertiesFile(File file) throws FileNotFoundException,
+			IOException {
+		this.configFile = file;
+
+		Properties defaultProperties = new Properties();
+		defaultProperties.load(ConfigurationPropertiesFile.class.getResourceAsStream("defaultConfig.prp"));
+		this.properties = new Properties(defaultProperties);
+
+		if (file.exists()) {
+			this.properties.load(new FileInputStream(file));
+		}
+	}
+
+	public File getResourcesFolder() {
+		String property = properties.getProperty("resources-folder");
+		File dir = new File(property);
+		if (!dir.isAbsolute()) {
+			String parent = configFile.getParent();
+			dir = new File((parent == null ? "" : parent + File.separator)
+					+ property);
+		}
+		return dir.getAbsoluteFile();
+	}
+
+	public String[] getGfxFolders() {
+		return getFolders("GFX", "gfx", "Gfx");
+	}
+
+	private String[] getFolders(String... subfolders) {
+		String[] settlersFolder = properties.getProperty("settlers-folder").split(SPLIT_CHARACTER);
+		String[] result = new String[settlersFolder.length * subfolders.length];
+
+		int resultIdx = 0;
+		for (int subfolderIdx = 0; subfolderIdx < subfolders.length; subfolderIdx++) {
+			for (int folderIdx = 0; folderIdx < settlersFolder.length; folderIdx++) {
+				result[resultIdx++] = settlersFolder[folderIdx].replaceFirst("/?$", "/" + subfolders[subfolderIdx]);
+			}
+		}
+		return result;
+	}
+
+	private String getSettlersFolderValue() {
+		return properties.getProperty(SETTLERS_FOLDER);
+	}
+
+	public String[] getSndFolders() {
+		return getFolders("SND", "snd", "Snd");
+	}
+
+	public boolean isSettlersFolderSet() {
+		String settlersFolder = getSettlersFolderValue();
+		return settlersFolder != null && settlersFolder.length() > 0 && oneExists(getGfxFolders()) && oneExists(getSndFolders());
+	}
+
+	private boolean oneExists(String[] gfxFolders) {
+		for (String folder : gfxFolders) {
+			if (new File(folder).exists()) {
+				return true;
+			}
+		}
+		return false;
+	}
+
+	public void setSettlersFolder(File newSettlersFolder) throws FileNotFoundException, IOException {
+		properties.setProperty(SETTLERS_FOLDER, newSettlersFolder.getAbsolutePath());
+		saveConfigFile("Updated settlers-folder with dialog.");
+	}
+
+	private void saveConfigFile(String updateMessage) throws IOException, FileNotFoundException {
+		properties.store(new FileOutputStream(configFile), updateMessage);
+	}
+}