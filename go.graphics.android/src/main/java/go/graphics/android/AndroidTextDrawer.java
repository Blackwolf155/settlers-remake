--- conflicted
+++ resolved
@@ -3,61 +3,15 @@
 import android.graphics.Bitmap;
 import android.graphics.Canvas;
 import android.graphics.Paint;
-<<<<<<< HEAD
-import android.opengl.GLES20;
-
-import go.graphics.text.AbstractTextDrawer;
-import go.graphics.text.EFontSize;
-=======
 
 import go.graphics.text.AbstractTextDrawer;
 import go.graphics.text.EFontSize;
 
 import static android.opengl.GLES20.*;
->>>>>>> c282e884
 
 public class AndroidTextDrawer extends AbstractTextDrawer<GLESDrawContext> {
 
 	public AndroidTextDrawer(GLESDrawContext gl) {
-<<<<<<< HEAD
-		super(gl);
-	}
-
-	@Override
-	protected float calculateScalingFactor() {
-		return drawContext.getAndroidContext().getResources().getDisplayMetrics().density;
-	}
-
-	private Paint paint;
-
-	@Override
-	protected int init() {
-		paint = new Paint();
-		paint.setTextSize(TEXTURE_GENERATION_SIZE);
-
-		float[] float_char_widths = new float[CHARACTER_COUNT];
-		paint.getTextWidths(CHARACTERS, float_char_widths);
-		for(int i = 0;i != CHARACTER_COUNT; i++) char_widths[i] = (int)float_char_widths[i];
-
-		Paint.FontMetricsInt fm = paint.getFontMetricsInt();
-		gentex_line_height = fm.leading-fm.ascent+fm.descent;
-
-
-		Paint sizedFont = new Paint(paint);
-
-		EFontSize[] values = EFontSize.values();
-		for(int i = 0; i != values.length; i++) {
-			sizedFont.setTextSize(values[i].getSize());
-
-			Paint.FontMetricsInt sized_fm = sizedFont.getFontMetricsInt();
-
-			heightPerSize[i] = (sized_fm.leading-sized_fm.ascent+sized_fm.descent);
-		}
-
-		return fm.descent;
-	}
-
-=======
 		super(gl, 0);
 	}
 
@@ -95,7 +49,6 @@
 		return fm.descent;
 	}
 
->>>>>>> c282e884
 	private Bitmap pre_render;
 	private Canvas canvas;
 
@@ -128,12 +81,7 @@
 
 	@Override
 	protected void setTexParams() {
-<<<<<<< HEAD
-		GLES20.glTexParameteri(GLES20.GL_TEXTURE_2D, GLES20.GL_TEXTURE_MIN_FILTER, GLES20.GL_LINEAR);
-		GLES20.glTexParameteri(GLES20.GL_TEXTURE_2D, GLES20.GL_TEXTURE_MAG_FILTER, GLES20.GL_LINEAR);
-=======
 		glTexParameteri(GL_TEXTURE_2D, GL_TEXTURE_MIN_FILTER, GL_LINEAR);
 		glTexParameteri(GL_TEXTURE_2D, GL_TEXTURE_MAG_FILTER, GL_LINEAR);
->>>>>>> c282e884
 	}
 }