/*******************************************************************************
 * Copyright (c) 2015
 *
 * Permission is hereby granted, free of charge, to any person obtaining a copy of this software and associated documentation files (the "Software"),
 * to deal in the Software without restriction, including without limitation the rights to use, copy, modify, merge, publish, distribute, sublicense,
 * and/or sell copies of the Software, and to permit persons to whom the Software is furnished to do so, subject to the following conditions:
 *
 * The above copyright notice and this permission notice shall be included in all copies or substantial portions of the Software.
 *
 * THE SOFTWARE IS PROVIDED "AS IS", WITHOUT WARRANTY OF ANY KIND, EXPRESS OR IMPLIED, INCLUDING BUT NOT LIMITED TO THE WARRANTIES OF MERCHANTABILITY,
 * FITNESS FOR A PARTICULAR PURPOSE AND NONINFRINGEMENT. IN NO EVENT SHALL THE AUTHORS OR COPYRIGHT HOLDERS BE LIABLE FOR ANY CLAIM, DAMAGES OR OTHER
 * LIABILITY, WHETHER IN AN ACTION OF CONTRACT, TORT OR OTHERWISE, ARISING FROM, OUT OF OR IN CONNECTION WITH THE SOFTWARE OR THE USE OR OTHER
 * DEALINGS IN THE SOFTWARE.
 *******************************************************************************/
package jsettlers.graphics.map.minimap;

import go.graphics.GLDrawContext;

import java.nio.ByteBuffer;
import java.nio.ByteOrder;
import java.nio.ShortBuffer;
import java.util.LinkedList;

import jsettlers.common.map.IGraphicsGrid;
import jsettlers.common.map.shapes.MapRectangle;
import jsettlers.common.position.ShortPoint2D;
import jsettlers.graphics.map.MapDrawContext;
import jsettlers.graphics.map.controls.original.MiniMapLayoutProperties;
import jsettlers.graphics.map.geometry.MapCoordinateConverter;

/**
 * This is the minimap. It is drawn on on the rectangle:
 *
 * <pre>
 *       (width * stride | height)      (width * (stride + 1) | height)
 *  (0 | 0)         (width * 1 | 0)
 * </pre>
 *
 * currently stride is fixed to (mapwidth / 2) / mapwidth.
 *
 * @author michael
 */
public final class Minimap {
<<<<<<< HEAD
=======
    public enum SettlersViewMode {
        NONE,
        SETTLERS,
        SOLDIERS,
    }
    public enum MapFeaturesViewMode {
        HIDE,
        SHOW,
        BORDERFILL,
    }
>>>>>>> 6cb3c5c6

	private final MapCoordinateConverter converter;
	private int width;
	private int height;
	private int imageIndex = -1;
	private final float stride;

	private boolean imageIsValid = false;
	private final Object update_syncobj = new Object();
	private final MapDrawContext context;

	private MapRectangle mapViewport;
	private short[][] buffer;
	private final LinkedList<Integer> updatedLines = new LinkedList<Integer>();
	private final LineLoader lineLoader;
	private boolean stopped = false;

	public Minimap(MapDrawContext context, MinimapMode modeSettings) {
		this.context = context;
		IGraphicsGrid map = context.getMap();
<<<<<<< HEAD
		stride = map.getHeight() / 2.0f / map.getWidth();
		converter =
				new MapCoordinateConverter(map.getWidth(), map.getHeight(), 1,
						1);
		lineLoader = new LineLoader(this, modeSettings);
=======
		stride = MiniMapLayoutProperties.getStride(map.getWidth()) / map.getWidth();
		converter = new MapCoordinateConverter(map.getWidth(), map.getHeight(), 1, 1);
		lineLoader = new LineLoader(this);
>>>>>>> 6cb3c5c6
		Thread minimapThread = new Thread(lineLoader, "minimap loader");
		minimapThread.setDaemon(true);
		minimapThread.start();
	}

	public void setSize(int width, int height) {
		synchronized (update_syncobj) {
			this.width = width;
			this.height = height;
			imageIsValid = false;
			update_syncobj.notifyAll();
		}
	}

    public void setSettlersViewMode(SettlersViewMode settlersViewMode)
    {
        lineLoader.setSettlersViewMode(settlersViewMode);
    }

    public void setMapFeaturesViewMode(MapFeaturesViewMode mapFeaturesViewMode)
    {
        lineLoader.setMapFeaturesViewMode(mapFeaturesViewMode);
    }

    public void setShowBuildings(boolean showBuildings)
    {
        lineLoader.setShowBuildings(showBuildings);
    }

	public void draw(GLDrawContext context) {
		synchronized (update_syncobj) {
			if (!imageIsValid) {
				if (imageIndex > 0) {
					context.deleteTexture(imageIndex);
				}
				ShortBuffer data =
						ByteBuffer.allocateDirect(width * height * 2)
								.order(ByteOrder.nativeOrder()).asShortBuffer();
				for (int i = 0; i < width * height; i++) {
					data.put(LineLoader.BLACK);
				}
				data.position(0);
				imageIndex = context.generateTexture(width, height, data);
				updatedLines.clear();
				imageIsValid = true;
			}

			if (!updatedLines.isEmpty()) {
				ShortBuffer currData =
						ByteBuffer.allocateDirect(width * 2)
								.order(ByteOrder.nativeOrder()).asShortBuffer();
				for (Integer currLine : updatedLines) {
					currData.position(0);
					currData.put(buffer[currLine]);
					currData.position(0);

					context.updateTexture(imageIndex, 0, currLine, width, 1,
							currData);
				}
				updatedLines.clear();
			}
			update_syncobj.notifyAll();
		}

		context.color(1, 1, 1, 1);
		context.drawQuadWithTexture(imageIndex, new float[] {
				0,
				0,
				0,
				0,
				0,
				width,
				0,
				0,
				1,
				0,
				(stride + 1) * width,
				height,
				0,
				1,
				1,
				stride * width,
				height,
				0,
				0,
				1,
		});

		drawViewmark(context);
	}

	private void drawViewmark(GLDrawContext context) {
		if (mapViewport == null) {
			return;
		}
		int lineStartX = mapViewport.getLineStartX(0);
		int firstY = mapViewport.getLineY(0);
		float minviewx = converter.getViewX(lineStartX, firstY, 0) * width;
		float maxviewy =
				Math.min(converter.getViewY(lineStartX, firstY, 0), 1) * height;
		float maxviewx =
				converter.getViewX(mapViewport.getLineEndX(0), firstY, 0)
						* width;
		int lastY = mapViewport.getLineY(mapViewport.getLines());
		float minviewy =
				Math.max(converter.getViewY(lineStartX, lastY, 0), 0) * height;

		context.drawLine(
				new float[] {
						// bottom left
						Math.max(minviewx, minviewy / height * stride * width),
						minviewy,
						0,
						// bottom right
						Math.min(maxviewx, (minviewy / height * stride + 1)
								* width),
						minviewy,
						0,
						Math.min(maxviewx, (maxviewy / height * stride + 1)
								* width),
						Math.max(
								(Math.min(maxviewx,
										(maxviewy / height * stride + 1)
												* width) - width)
										/ width / stride * height, minviewy),
						0,
						// top right
						Math.min(maxviewx, (maxviewy / height * stride + 1)
								* width),
						maxviewy,
						0,
						// top left
						Math.max(minviewx, maxviewy / height * stride * width),
						maxviewy,
						0,
						Math.max(minviewx, minviewy / height * stride * width),
						Math.min(
								Math.max(minviewx, minviewy / height * stride
										* width)
										/ width / stride * height, maxviewy),
						0,
				}, true);
	}

	public int getWidth() {
		return width;
	}

	public int getHeight() {
		return height;
	}

	/**
	 * Sets the data
	 *
	 * @param line
	 * @param data
	 */
	public void setUpdatedLine(int line) {
		synchronized (update_syncobj) {
			updatedLines.add(line);
		}
	}

	public MapDrawContext getContext() {
		return context;
	}

	public ShortPoint2D getClickPositionIfOnMap(float relativex, float relativey) {
		int x = converter.getMapX(relativex, relativey);
		int y = converter.getMapY(relativex, relativey);

		if (context.checkMapCoordinates(x, y)) {
			return new ShortPoint2D(x, y);
		} else {
			return null;
		}
	}

	public ShortPoint2D getClickPosition(float relativex, float relativey) {
		int x = converter.getMapX(relativex, relativey);
		int y = converter.getMapY(relativex, relativey);
		if (x < 0) {
			x = 0;
		} else if (x >= context.getMap().getWidth()) {
			x = context.getMap().getWidth() - 1;
		}
		if (y < 0) {
			y = 0;
		} else if (y >= context.getMap().getHeight()) {
			y = context.getMap().getHeight() - 1;
		}
		return new ShortPoint2D(x, y);
	}

	public void setMapViewport(MapRectangle rect) {
		mapViewport = rect;
	}

	/**
	 * a call to this method blocks until it's ok to update a line.
	 */
	public void blockUntilUpdateAllowedOrStopped() {
		synchronized (update_syncobj) {
			while (!stopped
					&& (!updatedLines.isEmpty() || width < 1 || height < 1)) {
				try {
					update_syncobj.wait();
				} catch (InterruptedException e) {
					e.printStackTrace();
				}
			}
		}
	}

	public void setBufferArray(short[][] buffer) {
		this.buffer = buffer;
	}

	public void stop() {
		lineLoader.stop();
		stopped = true;
		synchronized (update_syncobj) {

		}
	}
}<|MERGE_RESOLUTION|>--- conflicted
+++ resolved
@@ -41,20 +41,6 @@
  * @author michael
  */
 public final class Minimap {
-<<<<<<< HEAD
-=======
-    public enum SettlersViewMode {
-        NONE,
-        SETTLERS,
-        SOLDIERS,
-    }
-    public enum MapFeaturesViewMode {
-        HIDE,
-        SHOW,
-        BORDERFILL,
-    }
->>>>>>> 6cb3c5c6
-
 	private final MapCoordinateConverter converter;
 	private int width;
 	private int height;
@@ -74,17 +60,9 @@
 	public Minimap(MapDrawContext context, MinimapMode modeSettings) {
 		this.context = context;
 		IGraphicsGrid map = context.getMap();
-<<<<<<< HEAD
-		stride = map.getHeight() / 2.0f / map.getWidth();
-		converter =
-				new MapCoordinateConverter(map.getWidth(), map.getHeight(), 1,
-						1);
-		lineLoader = new LineLoader(this, modeSettings);
-=======
 		stride = MiniMapLayoutProperties.getStride(map.getWidth()) / map.getWidth();
 		converter = new MapCoordinateConverter(map.getWidth(), map.getHeight(), 1, 1);
-		lineLoader = new LineLoader(this);
->>>>>>> 6cb3c5c6
+		lineLoader = new LineLoader(this, modeSettings);
 		Thread minimapThread = new Thread(lineLoader, "minimap loader");
 		minimapThread.setDaemon(true);
 		minimapThread.start();
@@ -98,21 +76,6 @@
 			update_syncobj.notifyAll();
 		}
 	}
-
-    public void setSettlersViewMode(SettlersViewMode settlersViewMode)
-    {
-        lineLoader.setSettlersViewMode(settlersViewMode);
-    }
-
-    public void setMapFeaturesViewMode(MapFeaturesViewMode mapFeaturesViewMode)
-    {
-        lineLoader.setMapFeaturesViewMode(mapFeaturesViewMode);
-    }
-
-    public void setShowBuildings(boolean showBuildings)
-    {
-        lineLoader.setShowBuildings(showBuildings);
-    }
 
 	public void draw(GLDrawContext context) {
 		synchronized (update_syncobj) {
