/*******************************************************************************
 * Copyright (c) 2015
 *
 * Permission is hereby granted, free of charge, to any person obtaining a copy of this software and associated documentation files (the "Software"),
 * to deal in the Software without restriction, including without limitation the rights to use, copy, modify, merge, publish, distribute, sublicense,
 * and/or sell copies of the Software, and to permit persons to whom the Software is furnished to do so, subject to the following conditions:
 *
 * The above copyright notice and this permission notice shall be included in all copies or substantial portions of the Software.
 *
 * THE SOFTWARE IS PROVIDED "AS IS", WITHOUT WARRANTY OF ANY KIND, EXPRESS OR IMPLIED, INCLUDING BUT NOT LIMITED TO THE WARRANTIES OF MERCHANTABILITY,
 * FITNESS FOR A PARTICULAR PURPOSE AND NONINFRINGEMENT. IN NO EVENT SHALL THE AUTHORS OR COPYRIGHT HOLDERS BE LIABLE FOR ANY CLAIM, DAMAGES OR OTHER
 * LIABILITY, WHETHER IN AN ACTION OF CONTRACT, TORT OR OTHERWISE, ARISING FROM, OUT OF OR IN CONNECTION WITH THE SOFTWARE OR THE USE OR OTHER
 * DEALINGS IN THE SOFTWARE.
 *******************************************************************************/
package jsettlers.graphics.map.controls.original.panel.content;

import go.graphics.GLDrawContext;

import java.util.Arrays;

import jsettlers.common.images.EImageLinkType;
import jsettlers.common.images.OriginalImageLink;
import jsettlers.common.map.IGraphicsGrid;
import jsettlers.common.map.partition.IPartitionData;
import jsettlers.common.material.EMaterialType;
import jsettlers.common.position.FloatRectangle;
import jsettlers.common.position.ShortPoint2D;
import jsettlers.graphics.action.Action;
import jsettlers.graphics.action.ExecutableAction;
import jsettlers.graphics.action.SetMaterialPrioritiesAction;
import jsettlers.graphics.image.Image;
import jsettlers.graphics.map.draw.ImageProvider;
import jsettlers.graphics.ui.Button;
import jsettlers.graphics.ui.UIPanel;

/**
 * This panel lets the user select the priorities in which the materials should be transported by settlers.
 *
 * @author michael
 */
public class MaterialPriorityContent extends AbstractContentProvider {

	private static final int COLUMNS = 6;
	private static final float RELATIVE_BUTTONHEIGHT = .06f;

	private static final float RELATIVE_BUTTONWIDTH = 1f / (COLUMNS + 2);

	private static final OriginalImageLink ALL_UP_IMAGE = new OriginalImageLink(EImageLinkType.GUI, 3, 219, 0);
	private static final OriginalImageLink ALL_DOWN_IMAGE = new OriginalImageLink(EImageLinkType.GUI, 3, 222, 0);
	private static final OriginalImageLink UP_IMAGE = new OriginalImageLink(EImageLinkType.GUI, 3, 225, 0);
	private static final OriginalImageLink DOWN_IMAGE = new OriginalImageLink(EImageLinkType.GUI, 3, 228, 0);

	private static final float ROWHEIGHT = .1f;

	private class MaterialPriorityPanel extends UIPanel {

		/**
		 * Points on which materials can be placed.
		 * <p>
		 * They are indexed by slot.
		 */
		private final float[] xpoints = new float[EMaterialType.NUMBER_OF_MATERIALS];
		private final float[] ypoints = new float[EMaterialType.NUMBER_OF_MATERIALS];
		/**
		 * This is a mapping: {@link EMaterialType} -> label position
		 */
		private final AnimateablePosition[] positions = new AnimateablePosition[EMaterialType.NUMBER_OF_MATERIALS];

		public MaterialPriorityPanel() {
			addRowPositions(0, true);
			addRowPositions(1, false);
			addRowPositions(2, true);
			addRowPositions(3, false);
			addRowPositions(4, true);

			updateDisplayedData();

			addChild(new ReorderButton(-1000, ALL_UP_IMAGE, ALL_UP_IMAGE, "all up"), .75f, .1f, .9f, .18f);
			addChild(new ReorderButton((-1), UP_IMAGE, UP_IMAGE, "one up"), .6f, .1f, .75f, .18f);
			addChild(new ReorderButton((1), DOWN_IMAGE, DOWN_IMAGE, "one down"), .45f, .1f, .6f, .18f);
			addChild(new ReorderButton((1000), ALL_DOWN_IMAGE, ALL_DOWN_IMAGE, "all down"), .3f, .1f, .45f, .18f);
		}

		private void addRowPositions(int rowIndex, boolean descent) {
			for (int column = 0; column < COLUMNS; column++) {
				int index = rowIndex * COLUMNS + column;
				if (index < xpoints.length) {
					xpoints[index] = (float) (descent ? (column + 1) : (COLUMNS - column)) / (COLUMNS + 2);
					ypoints[index] = .8f - rowIndex * ROWHEIGHT - (float) column / (COLUMNS - 1) * (ROWHEIGHT - RELATIVE_BUTTONHEIGHT);
				}
			}
		}

		private void updateDisplayedData() {
			Arrays.fill(positions, null);
			for (int i = 0; i < order.length; i++) {
				EMaterialType material = order[i];
				positions[material.ordinal] = new AnimateablePosition(xpoints[i], ypoints[i]);
			}
		}

		private void setToPosition(EMaterialType type, int newindex) {
			positions[type.ordinal()].setPosition(xpoints[newindex], ypoints[newindex]);
		}

		@Override
		public synchronized void drawAt(GLDrawContext gl) {
			super.drawAt(gl);
			gl.color(1, 1, 1, 1);

			updatePositions();

			gl.glPushMatrix();
			FloatRectangle position = getPosition();
			gl.glTranslatef(position.getMinX(), position.getMinY(), 0);
			gl.glScalef(position.getWidth(), position.getHeight(), 1);

			for (EMaterialType mat : order) {
				int i = mat.ordinal();
				drawButton(gl, positions[i].getX(), positions[i].getY(), mat);
			}
			gl.glPopMatrix();
		}

		private void updatePositions() {
			if (currentGrid != null) {
				IPartitionData partitionData = currentGrid.getPartitionData(currentPos.x, currentPos.y);
				if (partitionData != null) {
					for (int i = 0; i < order.length; i++) {
						EMaterialType should = partitionData.getMaterialTypeForPrio(i);
						if (order[i] != should) {
							setToPosition(should, i);
							order[i] = should;
						}
					}
				}
			}
		}

		@Override
		public synchronized Action getAction(float relativex, float relativey) {
			Action action = super.getAction(relativex, relativey);
			if (action == null) {
				for (int i = 0; i < positions.length; i++) {
					AnimateablePosition pos = positions[i];
					if (pos != null) {
						float x = pos.getX();
						float y = pos.getY();
						if (relativex >= x && relativex < x + RELATIVE_BUTTONWIDTH
								&& relativey >= y
								&& relativey < y + RELATIVE_BUTTONWIDTH) {
							return new SelectMaterialAction(EMaterialType.values[i]);
						}
					}
				}
			}
			return action;
		}
	}

	private class SelectMaterialAction extends ExecutableAction {
		private final EMaterialType eMaterialType;

		public SelectMaterialAction(EMaterialType eMaterialType) {
			this.eMaterialType = eMaterialType;
		}

		@Override
		public void execute() {
			selectMaterial(eMaterialType);
		}

	}

	private class ReorderButton extends Button {

		private final int add;

		public ReorderButton(int add, OriginalImageLink image,
				OriginalImageLink active, String description) {
			super(null, image, active, description);
			this.add = add;
		}

		@Override
		public Action getAction() {
			return createChangeorderAction(add);
		}
	}

	private EMaterialType[] order = new EMaterialType[0];

	private EMaterialType selected = null;
	private ShortPoint2D currentPos;
	private IGraphicsGrid currentGrid;

	private final MaterialPriorityPanel panel = new MaterialPriorityPanel();

	@Override
	public synchronized void showMapPosition(ShortPoint2D pos, IGraphicsGrid grid) {
		currentPos = pos;
		this.currentGrid = grid;
		IPartitionData partitionData = grid.getPartitionData(pos.x, pos.y);
		if (partitionData != null) {
			order = new EMaterialType[EMaterialType.NUMBER_OF_DROPPABLE_MATERIALS];
			for (int i = 0; i < EMaterialType.NUMBER_OF_DROPPABLE_MATERIALS; i++) {
				order[i] = partitionData.getMaterialTypeForPrio(i);
			}
			System.out.println("Using map pos: " + pos + " => " + Arrays.deepToString(order));
		} else {
			order = new EMaterialType[0];
		}
		// TODO: Only call if we left/entered partition.
		panel.updateDisplayedData();
	}

	protected synchronized Action createChangeorderAction(final int add) {
		EMaterialType[] types = reorderSelected(add);
		if (types.length > 0 && currentPos != null) {
			System.out.println("New order for " + currentPos + ": " + Arrays.deepToString(types));
			return new SetMaterialPrioritiesAction(currentPos, types);
		} else {
			return null;
		}
	}

	protected synchronized EMaterialType[] reorderSelected(int add) {
		for (int i = 0; i < order.length; i++) {
			if (order[i] == selected) {
				return reorder(selected, i + add);
			}
		}
		return order;
	}

	private EMaterialType[] reorder(EMaterialType type, int desiredNewPosition) {
		int oldPos = -1;
		for (int i = 0; i < order.length; i++) {
			if (order[i] == type) {
				oldPos = i;
			}
		}
		if (oldPos < 0) {
			return order;
		}
		EMaterialType[] newOrder = order.clone();
		int newPos = Math.max(Math.min(desiredNewPosition, order.length - 1), 0);

		if (newPos > oldPos) {
			for (int i = oldPos; i < newPos; i++) {
				newOrder[i] = newOrder[i + 1];
			}
		} else {
			for (int i = oldPos; i > newPos; i--) {
				newOrder[i] = newOrder[i - 1];
			}
		}
		newOrder[desiredNewPosition] = type;
		return newOrder;
	}

<<<<<<< HEAD
	private void drawButton(GLDrawContext gl, float x, float y, EMaterialType materialType) {
		Image image = ImageProvider.getInstance().getImage(materialType.getImageLink());
		image.drawImageAtRect(gl, x, y, x + RELATIVE_BUTTONWIDTH, y + RELATIVE_BUTTONHEIGHT);
=======
	private void drawButton(GLDrawContext gl, float x, float y,
			EMaterialType materialType) {

		Image iamgeLink =
				ImageProvider.getInstance().getImage(materialType.getIcon());
		// TODO: add 1 or 2 for bigger gui
		iamgeLink.drawImageAtRect(gl, x, y, x + RELATIVE_BUTTONWIDTH, y
				+ RELATIVE_BUTTONHEIGHT);

>>>>>>> 1d9d555c
		if (selected == materialType) {
			ImageProvider
					.getInstance()
					.getImage(new OriginalImageLink(EImageLinkType.GUI, 3, 339, 0))
					.drawImageAtRect(gl, x, y, x + RELATIVE_BUTTONWIDTH, y + RELATIVE_BUTTONHEIGHT);
		}
	}

	@Override
	public UIPanel getPanel() {
		return panel;
	}

	/**
	 * Sets the selected material type.
	 *
	 * @param eMaterialType
	 */
	public synchronized void selectMaterial(EMaterialType eMaterialType) {
		selected = eMaterialType;
	}

	@Override
	public ESecondaryTabType getTabs() {
		return ESecondaryTabType.GOODS;
	}
}<|MERGE_RESOLUTION|>--- conflicted
+++ resolved
@@ -259,21 +259,12 @@
 		return newOrder;
 	}
 
-<<<<<<< HEAD
 	private void drawButton(GLDrawContext gl, float x, float y, EMaterialType materialType) {
-		Image image = ImageProvider.getInstance().getImage(materialType.getImageLink());
-		image.drawImageAtRect(gl, x, y, x + RELATIVE_BUTTONWIDTH, y + RELATIVE_BUTTONHEIGHT);
-=======
-	private void drawButton(GLDrawContext gl, float x, float y,
-			EMaterialType materialType) {
-
-		Image iamgeLink =
-				ImageProvider.getInstance().getImage(materialType.getIcon());
+
+		Image iamgeLink = ImageProvider.getInstance().getImage(materialType.getIcon());
 		// TODO: add 1 or 2 for bigger gui
-		iamgeLink.drawImageAtRect(gl, x, y, x + RELATIVE_BUTTONWIDTH, y
-				+ RELATIVE_BUTTONHEIGHT);
-
->>>>>>> 1d9d555c
+		iamgeLink.drawImageAtRect(gl, x, y, x + RELATIVE_BUTTONWIDTH, y + RELATIVE_BUTTONHEIGHT);
+
 		if (selected == materialType) {
 			ImageProvider
 					.getInstance()
