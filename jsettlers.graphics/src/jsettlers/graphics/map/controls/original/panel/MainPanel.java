--- conflicted
+++ resolved
@@ -75,28 +75,12 @@
 					new ExecutableAction() {
 						@Override
 						public void execute() {
-<<<<<<< HEAD
-							setContent(EContentType.BUILD_NORMAL);
-=======
 							setContent(ContentType.BUILD_NORMAL);
->>>>>>> d8e6b57c
 							btnSystem.setActive(false);
 						}
 					},
 					Labels.getString("game-quit-ok"),
 					new Action(EActionType.EXIT)
-<<<<<<< HEAD
-			);
-
-	private final Button btnSystem = new TabButton(quitPrompt,
-			new OriginalImageLink(EImageLinkType.GUI, BUTTONS_FILE, 93, 0),
-			new OriginalImageLink(EImageLinkType.GUI, BUTTONS_FILE, 96, 0), "game-quit-description");;
-
-	private final Button btnScroll = new TabButton(EContentType.EMPTY, BUTTONS_FILE, 111, 99, "");
-	private final Button btnSwords = new TabButton(EContentType.EMPTY, BUTTONS_FILE, 114, 102, "");
-	private final Button btnSignPost = new TabButton(EContentType.EMPTY, BUTTONS_FILE, 117, 105, "");
-	private final Button btnPots = new TabButton(EContentType.EMPTY, BUTTONS_FILE, 120, 108, "");
-=======
 			) {
 				@Override
 				public void contentShowing(ActionFireable actionFireable) {
@@ -117,7 +101,6 @@
 	private final Button btnSwords = new TabButton(ContentType.EMPTY, BUTTONS_FILE, 114, 102, "");
 	private final Button btnSignPost = new TabButton(ContentType.EMPTY, BUTTONS_FILE, 117, 105, "");
 	private final Button btnPots = new TabButton(ContentType.EMPTY, BUTTONS_FILE, 120, 108, "");
->>>>>>> d8e6b57c
 	{
 		btnScroll.setActive(true);
 		btnSwords.setActive(true);
@@ -129,15 +112,9 @@
 
 	private ControlPanelLayoutProperties constants;
 
-<<<<<<< HEAD
-	private IContentProvider activeContent = EContentType.BUILD_NORMAL;
-
-	private IContentProvider goBackContent;
-=======
 	private AbstractContentProvider activeContent = ContentType.BUILD_NORMAL;
 
 	private AbstractContentProvider goBackContent;
->>>>>>> d8e6b57c
 
 	private IGraphicsGrid grid;
 
@@ -147,7 +124,6 @@
 	 * Somewhere to fire actions to.
 	 */
 	private ActionFireable actionFireable;
-<<<<<<< HEAD
 
 	public MainPanel(ActionFireable actionFireable) {
 		this.actionFireable = actionFireable;
@@ -155,21 +131,9 @@
 		layoutPanel(ControlPanelLayoutProperties.getLayoutPropertiesFor(480));
 	}
 
-	public void setContent(IContentProvider type) {
-		activeContent.contentHiding(actionFireable);
-
-=======
-
-	public MainPanel(ActionFireable actionFireable) {
-		this.actionFireable = actionFireable;
-
-		layoutPanel(ControlPanelLayoutProperties.getLayoutPropertiesFor(480));
-	}
-
 	public void setContent(AbstractContentProvider type) {
 		activeContent.contentHiding(actionFireable, type);
 
->>>>>>> d8e6b57c
 		ESecondaryTabType tabs = type.getTabs();
 		showSecondaryTabs(tabs);
 
@@ -203,7 +167,6 @@
 		for (TabButton button : buttons) {
 			button.setActiveByContent(type);
 		}
-		btnSystem.setActive(false);
 	}
 
 	private void showSecondaryTabs(ESecondaryTabType tabs) {
@@ -259,29 +222,17 @@
 	private void initTabbar1() {
 		int i = 0;
 		UIPanel tabbar1 = new UIPanel();
-<<<<<<< HEAD
-		this.addChild(tabbar1, 0, constants.UI_TABS1_BOTTOM, 1, constants.UI_TABS1_TOP);
-		Button[] buttons = new Button[] { button_build, button_goods, button_settlers };
-		for (Button button : buttons) {
-			float left = constants.UI_TABS1_SIDEMARGIN + i * (constants.UI_TABS1_WIDTH + constants.UI_TABS1_SPACING);
-			tabbar1.addChild(button, left, 0, left + constants.UI_TABS1_WIDTH, 1);
-=======
 		this.addChild(tabbar1, 0, constants.PRIMARY_TABS_BOTTOM, 1, constants.PRIMARY_TABS_TOP);
 		Button[] buttons = new Button[] { button_build, button_goods, button_settlers };
 		for (Button button : buttons) {
 			float left = constants.PRIMARY_TABS_SIDEMARGIN + i * (constants.PRIMARY_TABS_WIDTH + constants.PRIMARY_TABS_SPACING);
 			tabbar1.addChild(button, left, 0, left + constants.PRIMARY_TABS_WIDTH, 1);
->>>>>>> d8e6b57c
 			i++;
 		}
 	}
 
 	private void initTabbar2() {
-<<<<<<< HEAD
-		this.addChild(tabpanel, 0, constants.UI_TABS2_BOTTOM, 1, constants.UI_TABS2_TOP);
-=======
 		this.addChild(tabpanel, 0, constants.SECONDARY_TABS_BOTTOM, 1, constants.SECONDARY_TABS_TOP);
->>>>>>> d8e6b57c
 	}
 
 	private void addSystemButton() {
@@ -292,10 +243,6 @@
 				constants.SYSTEM_BUTTON_RIGHT,
 				constants.SYSTEM_BUTTON_TOP
 				);
-<<<<<<< HEAD
-		btnSystem.setActive(true); // Show as inactive until the functionality has been implemented
-=======
->>>>>>> d8e6b57c
 	}
 
 	private void addLowerTabBar()
@@ -311,10 +258,7 @@
 	}
 
 	public Action catchAction(Action action) {
-<<<<<<< HEAD
-=======
 		action = activeContent.catchAction(action);
->>>>>>> d8e6b57c
 		// TODO: Abort on MOVE_TO-action.
 		if (action.getActionType() == EActionType.ASK_SET_WORK_AREA) {
 			goBackContent = activeContent;
@@ -325,14 +269,11 @@
 				public PointAction getSelectAction(ShortPoint2D position) {
 					return new PointAction(EActionType.SET_WORK_AREA, position);
 				}
-<<<<<<< HEAD
-=======
 
 				@Override
 				public boolean isForSelection() {
 					return true;
 				}
->>>>>>> d8e6b57c
 			});
 			return null;
 		} else if (action.getActionType() == EActionType.ASK_DESTROY) {
@@ -355,7 +296,7 @@
 			((ExecutableAction) action).execute();
 			return null;
 		} else {
-			return activeContent.catchAction(action);
+			return action;
 		}
 	}
 
