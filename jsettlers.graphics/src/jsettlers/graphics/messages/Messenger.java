/*******************************************************************************
 * Copyright (c) 2015
 *
 * Permission is hereby granted, free of charge, to any person obtaining a copy of this software and associated documentation files (the "Software"),
 * to deal in the Software without restriction, including without limitation the rights to use, copy, modify, merge, publish, distribute, sublicense,
 * and/or sell copies of the Software, and to permit persons to whom the Software is furnished to do so, subject to the following conditions:
 *
 * The above copyright notice and this permission notice shall be included in all copies or substantial portions of the Software.
 *
 * THE SOFTWARE IS PROVIDED "AS IS", WITHOUT WARRANTY OF ANY KIND, EXPRESS OR IMPLIED, INCLUDING BUT NOT LIMITED TO THE WARRANTIES OF MERCHANTABILITY,
 * FITNESS FOR A PARTICULAR PURPOSE AND NONINFRINGEMENT. IN NO EVENT SHALL THE AUTHORS OR COPYRIGHT HOLDERS BE LIABLE FOR ANY CLAIM, DAMAGES OR OTHER
 * LIABILITY, WHETHER IN AN ACTION OF CONTRACT, TORT OR OTHERWISE, ARISING FROM, OUT OF OR IN CONNECTION WITH THE SOFTWARE OR THE USE OR OTHER
 * DEALINGS IN THE SOFTWARE.
 *******************************************************************************/
package jsettlers.graphics.messages;

import java.util.LinkedList;
import java.util.List;

import jsettlers.common.menu.messages.IMessage;

/**
 * This is a messenger, that lets you display messages on the users screen.
 * 
 * @author Michael Zangl
 */
public class Messenger {
	private static final int MAX_MESSAGES = 50;
<<<<<<< HEAD
	private final LinkedList<Message> messages = new LinkedList<Message>();
=======
	LinkedList<IMessage> messages = new LinkedList<IMessage>();
>>>>>>> aafcd4ef

	/**
	 * Gets a list of messages that should be displayed to the user at the moment. It may be long, because only the first messages are displayed.
	 * <p>
	 * The messages have to be sorted by age, the one with the lowest age first.
	 * 
	 * @return The messages to display.
	 */
	public List<IMessage> getMessages() {
		return messages;
	}

<<<<<<< HEAD
	/**
	 * Adds a new message.
	 * 
	 * @param message
	 *            The message that should be displayed to the user.
	 */
	public void addMessage(Message message) {
=======
	public void addMessage(IMessage message) {
>>>>>>> aafcd4ef
		messages.addFirst(message);
		if (messages.size() > MAX_MESSAGES) {
			messages.removeLast();
		}
	}
}<|MERGE_RESOLUTION|>--- conflicted
+++ resolved
@@ -26,11 +26,7 @@
  */
 public class Messenger {
 	private static final int MAX_MESSAGES = 50;
-<<<<<<< HEAD
-	private final LinkedList<Message> messages = new LinkedList<Message>();
-=======
-	LinkedList<IMessage> messages = new LinkedList<IMessage>();
->>>>>>> aafcd4ef
+	private final LinkedList<IMessage> messages = new LinkedList<IMessage>();
 
 	/**
 	 * Gets a list of messages that should be displayed to the user at the moment. It may be long, because only the first messages are displayed.
@@ -43,17 +39,13 @@
 		return messages;
 	}
 
-<<<<<<< HEAD
 	/**
 	 * Adds a new message.
 	 * 
 	 * @param message
 	 *            The message that should be displayed to the user.
 	 */
-	public void addMessage(Message message) {
-=======
 	public void addMessage(IMessage message) {
->>>>>>> aafcd4ef
 		messages.addFirst(message);
 		if (messages.size() > MAX_MESSAGES) {
 			messages.removeLast();
