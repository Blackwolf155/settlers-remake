--- conflicted
+++ resolved
@@ -119,19 +119,6 @@
 
 
 # actions
-<<<<<<< HEAD
-action_BUILD = byg
-action_ASK_DESTROY = nedriv
-action_DESTROY = nedriv
-action_MOVE_TO = gå til
-action_ASK_SET_WORK_AREA = Set arbejdsområde
-action_START_WORKING = begynd arbejdet
-action_STOP_WORKING = stop arbejdet
-action_NEXT_OF_TYPE = næste af denne type
-action_ASK_SET_DOCK = Set dock position
-action_MAKE_FERRY = Make a ferry
-action_MAKE_CARGO_BOAT = Make a cargo boat
-=======
 action_BUILD = Byg
 action_DESTROY = Riv ned
 action_MOVE_TO = Flyt til
@@ -139,7 +126,6 @@
 action_START_WORKING = Begynd arbejdet
 action_STOP_WORKING = Stop arbejdet
 action_NEXT_OF_TYPE = Næste bygning af denne type
->>>>>>> c4b8f827
 
 # building types (for menu panels)
 buildingtypes_normal   = Generelle bygninger
@@ -175,14 +161,10 @@
 
 # gui labels
 under_construction = %s (under konstruktion)
-materials_required = Påkrævede materialer: 
+materials_required = Påkrævede materialer:
 productivity = Produktivitet: %d%%
 click_set_workcenter = Klik for at vælge arbejdsområde
 click_to_move = Klik for at flytte personen
-click_set_trading_waypoint_WAYPOINT_1 = Click to set the first waypoint
-click_set_trading_waypoint_WAYPOINT_2 = Click to set the second waypoint
-click_set_trading_waypoint_WAYPOINT_3 = Click to set the third waypoint
-click_set_trading_waypoint_DESTINATION = Click to set the trading destination
 abort = Stop
 really_destroy_building = Vil du rive bygningen ned?
 priority_HIGH = Sæt prioritet til høj
@@ -190,18 +172,6 @@
 priority_STOPPED = Konstruktionen er standset
 stop = Stop
 kill = Slå ihjel
-<<<<<<< HEAD
-work = Arbejd
-unload = Unload ferries
-convert_1_to_GEOLOGIST = 1 ny geolog
-convert_all_to_GEOLOGIST = Omdan alle til geologer
-convert_1_to_THIEF = 1 ny tyv
-convert_all_to_THIEF = Omdan alle til tyve
-convert_1_to_PIONEER = 1 ny pioner
-convert_all_to_PIONEER = Omdan alle til pionere
-convert_1_to_BEARER = 1 ny bærer
-convert_all_to_BEARER = Omdan alle til bærer
-=======
 work = Arbejd her
 convert_1_to_GEOLOGIST = En ny geolog
 convert_all_to_GEOLOGIST = Omdan valgte til geologer
@@ -225,7 +195,6 @@
 
 # statistics
 materials_overview_title = Opbevarede materiale
->>>>>>> c4b8f827
 
 select_to_build = Vælg hvor du ønsker bygningen (%s) skal bygges
 
@@ -291,9 +260,6 @@
 movable_DONKEY = Æsel
 movable_WHITEFLAGGED_DONKEY = Beskyttet æsel
 
-movable_FERRY = Ferry
-movable_CARGO_BOAT = Cargo boat
-
 # Gets hours, minutes, seconds
 map-time = Tid: %d:%02d:%02d
 map-fps = FPS: %.1f
