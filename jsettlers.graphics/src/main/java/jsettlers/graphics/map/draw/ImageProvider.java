/*******************************************************************************
 * Copyright (c) 2015 - 2017
 *
 * Permission is hereby granted, free of charge, to any person obtaining a copy of this software and associated documentation files (the "Software"),
 * to deal in the Software without restriction, including without limitation the rights to use, copy, modify, merge, publish, distribute, sublicense,
 * and/or sell copies of the Software, and to permit persons to whom the Software is furnished to do so, subject to the following conditions:
 *
 * The above copyright notice and this permission notice shall be included in all copies or substantial portions of the Software.
 *
 * THE SOFTWARE IS PROVIDED "AS IS", WITHOUT WARRANTY OF ANY KIND, EXPRESS OR IMPLIED, INCLUDING BUT NOT LIMITED TO THE WARRANTIES OF MERCHANTABILITY,
 * FITNESS FOR A PARTICULAR PURPOSE AND NONINFRINGEMENT. IN NO EVENT SHALL THE AUTHORS OR COPYRIGHT HOLDERS BE LIABLE FOR ANY CLAIM, DAMAGES OR OTHER
 * LIABILITY, WHETHER IN AN ACTION OF CONTRACT, TORT OR OTHERWISE, ARISING FROM, OUT OF OR IN CONNECTION WITH THE SOFTWARE OR THE USE OR OTHER
 * DEALINGS IN THE SOFTWARE.
 *******************************************************************************/
package jsettlers.graphics.map.draw;

import java.io.File;
import java.util.Arrays;
import java.util.Hashtable;
import java.util.List;
import java.util.Locale;
import java.util.Queue;
import java.util.concurrent.ConcurrentLinkedQueue;

import jsettlers.common.images.DirectImageLink;
import jsettlers.common.images.EImageLinkType;
import jsettlers.common.images.ImageLink;
import jsettlers.common.images.OriginalImageLink;
import jsettlers.graphics.image.GuiImage;
import jsettlers.graphics.image.Image;
import jsettlers.graphics.image.ImageIndexFile;
import jsettlers.graphics.image.LandscapeImage;
import jsettlers.graphics.image.NullImage;
import jsettlers.graphics.image.SingleImage;
import jsettlers.graphics.reader.AdvancedDatFileReader;
import jsettlers.graphics.reader.DatFileSet;
import jsettlers.graphics.reader.DatFileType;
import jsettlers.graphics.reader.SequenceList;
import jsettlers.graphics.sequence.ArraySequence;
import jsettlers.graphics.sequence.Sequence;

/**
 * This is the main image provider. It provides access to all images.
 * <p>
 * Settlers supports two image modes, one rgb mode (555 bits) and one rgb mode (565 bits).
 * 
 * @author michael
 */
public final class ImageProvider {
	private static final String FILE_PREFIX = "siedler3_";
	private static final int LAST_SEQUENCE_NUMBER = 2;
	private static final List<Integer> HIGHRES_IMAGE_FILE_NUMBERS = Arrays.asList(3, 14);

	/**
	 * The lookup path for the dat files.
	 */
	private static File lookupPath;

	private static final DatFileSet EMPTY_SET = new DatFileSet() {
		@Override
		public SequenceList<Image> getSettlers() {
			return new SequenceList<Image>() {
				@Override
				public Sequence<Image> get(int index) {
					return null;
				}

				@Override
				public int size() {
					return 0;
				}
			};
		}

		@Override
		public Sequence<LandscapeImage> getLandscapes() {
			return new ArraySequence<>(new LandscapeImage[0]);
		}

		@Override
		public Sequence<GuiImage> getGuis() {
			return new ArraySequence<>(new GuiImage[0]);
		}
	};

	/**
	 * Enable image loading trace.
	 */
	private static final boolean TRACE_IMAGE_LOADING = true;

	private static ImageProvider instance;

	private final Queue<GLPreloadTask> tasks = new ConcurrentLinkedQueue<>();
	private final Hashtable<Integer, AdvancedDatFileReader> readers = new Hashtable<>();

<<<<<<< HEAD
	/**
	 * The lookup paths for the dat files.
	 */
	private final List<File> lookupPaths = new ArrayList<File>();
	private boolean preloaded;
=======
	private ImageIndexFile indexFile = null;
>>>>>>> e3e83907

	private ImageProvider() {
	}

	/**
	 * Gets an instance of an image provider
	 * 
	 * @return The provider
	 */
	public static ImageProvider getInstance() {
		if (instance == null) {
			instance = new ImageProvider();
		}
		return instance;
	}

	/**
	 * Sets the path to look for dat files.
	 *
	 * @param path
	 *            The directory. It may not exist, but must not be null.
	 */
	public static void setLookupPath(File path) {
		ImageProvider.lookupPath = path;
		getInstance().startPreloading();
	}

	/**
	 * Tries to get a file content.
	 * 
	 * @param file
	 *            The file number to search for.
	 * @return The content as set or <code> null </code>
	 */
	public synchronized AdvancedDatFileReader getFileReader(int file) {
		Integer integer = file;
		AdvancedDatFileReader set = this.readers.get(integer);
		if (set == null) {
			set = createFileReader(file);
			if (set != null) {
				this.readers.put(integer, set);
			}
		}
		return set;
	}

	public synchronized DatFileSet getFileSet(int file) {
		AdvancedDatFileReader set = getFileReader(file);
		if (set != null) {
			return set;
		} else {
			return EMPTY_SET;
		}
	}

	/**
	 * Gets an image by a link.
	 *
	 * @param link
	 *            The link that describes the image
	 * @return The image or a null image.
	 */
	public Image getImage(ImageLink link) {
		return getImage(link, -1, -1);
	}

	/**
	 * Gets the highest resolution image that fits the given size.
	 *
	 * @param link
	 *            The link that describes the image
	 * @param width
	 *            The width the image should have (at least).
	 * @param height
	 *            The height the image should have (at least).
	 * @return The image or a null image.
	 */
	public Image getImage(ImageLink link, float width, float height) {
		if (link == null) {
			return NullImage.getInstance();
		} else if (link instanceof DirectImageLink) {
			return getDirectImage((DirectImageLink) link);
		} else {
			OriginalImageLink olink = (OriginalImageLink) link;
			if (olink.getType() == EImageLinkType.LANDSCAPE) {
				return getLandscapeImage(olink.getFile(), olink.getSequence());
			} else {
				return getDetailedImage(olink, width, height);
			}
		}
	}

	/**
	 * Returns a GUI or SETTLER type image and if available a higher resolution version. This is also based on whether the image's dimensions in pixels will fit into both the specified width and
	 * height. This is so that an image is always scaled up as downsizing an image can introduce artifacts and it would be wasteful to be calculating the translation of excess pixels from a large
	 * image to a smaller one. However should the smallest image be oversized it will still be returned.
	 */
	private Image getDetailedImage(OriginalImageLink link, float width, float height) {
		Image image = getSequencedImage(link, 0);
		if (!HIGHRES_IMAGE_FILE_NUMBERS.contains(link.getFile())) { // Higher resolution images are only available in some files.
			return image;
		}
		int sequenceNumber = 0;
		Image higherResImg = image;
		while (higherResImg.getWidth() < width && higherResImg.getHeight() < height) {
			image = higherResImg;
			if (++sequenceNumber > LAST_SEQUENCE_NUMBER) {
				break;
			}
			higherResImg = getSequencedImage(link, sequenceNumber);
		}
		return image;
	}

	/**
	 * Expects a valid sequence number.
	 *
	 * @param link
	 * @param sequenceNumber
	 *            must be an integer from 0 to 2.
	 * @return the image matching the specified indexes.
	 */
	private Image getSequencedImage(OriginalImageLink link, int sequenceNumber) {
		if (link.getType() == EImageLinkType.SETTLER) {
			return getSettlerSequence(link.getFile(), link.getSequence()).getImageSafe(link.getImage() + sequenceNumber);
		} else {
			return getGuiImage(link.getFile(), link.getSequence() + sequenceNumber);
		}
	}

	private Image getDirectImage(DirectImageLink link) {
		if (indexFile == null) {
			indexFile = new ImageIndexFile();
		}

		int index = 0; // TextureMap.getIndex(link.getName());
		return indexFile.getImage(index);
	}

	/**
	 * Gets a landscape texture.
	 *
	 * @param file
	 *            The file number it is in.
	 * @param seqnumber
	 *            It's sequence number.
	 * @return The image, or an empty image.
	 */
	private SingleImage getLandscapeImage(int file, int seqnumber) {
		DatFileSet set = getFileSet(file);

		if (set != null) {
			Sequence<LandscapeImage> landscapes = set.getLandscapes();
			if (seqnumber < landscapes.length()) {
				return (SingleImage) landscapes.getImageSafe(seqnumber);
			}
		}
		return NullImage.getInstance();
	}

	/**
	 * Gets a given gui image.
	 *
	 * @param file
	 *            The file the image is in.
	 * @param seqnumber
	 *            The image number.
	 * @return The image.
	 */
	public SingleImage getGuiImage(int file, int seqnumber) {
		DatFileSet set = getFileSet(file);

		if (set != null) {
			return (SingleImage) set.getGuis().getImageSafe(seqnumber);
		} else {
			return NullImage.getInstance();
		}
	}

	/**
	 * Gets an settler sequence.
	 *
	 * @param file
	 *            The file of the sequence.
	 * @param seqnumber
	 *            The number of the sequence in the file.
	 * @return The settler sequence.
	 */
	public Sequence<? extends Image> getSettlerSequence(int file, int seqnumber) {
		DatFileSet set = getFileSet(file);
		if (set != null && set.getSettlers().size() > seqnumber) {
			return set.getSettlers().get(seqnumber);
		} else {
			return ArraySequence.getNullSequence();
		}
	}

	/**
	 * marks all loaded images as invalid. TODO: ensure that they get deleted
	 */
	public void invalidateAll() {
		readers.clear();
		Background.invalidateTexture();
	}

	private File findFileInPaths(String fileName) {
		for (File currentFile : lookupPath.listFiles()) {
			if (currentFile.isFile() && currentFile.canRead() &&
					currentFile.getName().equalsIgnoreCase(fileName)) {
				return currentFile;
			}
		}
		return null;
	}

	private AdvancedDatFileReader createFileReader(int fileIndex) {
		String numberString = String.format(Locale.ENGLISH, "%02d", fileIndex);
		for (DatFileType type : DatFileType.values()) {
			String fileName = FILE_PREFIX + numberString + type.getFileSuffix();
			if (TRACE_IMAGE_LOADING) {
				traceImageLoad("Searching file " + fileName);
			}

			File file = findFileInPaths(fileName);

			if (file != null) {
				if (TRACE_IMAGE_LOADING) {
					traceImageLoad("Opening file " + fileName);
				}
				return new AdvancedDatFileReader(file, type);
			}
		}
		System.err.println("Could not find/load graphic file " + numberString);
		return null;
	}

	/**
	 * Starts preloading the images, if lookup paths have been set.
	 * 
	 * @return
	 */
<<<<<<< HEAD
	public synchronized Thread startPreloading() {
		if (preloaded) {
			traceImageLoad("Preloading already started.");
			return null;
		} else if (lookupPaths.isEmpty()) {
			traceImageLoad("No lookup path set. Image preloading failed.");
		} else {
=======
	public Thread startPreloading() {
		if (lookupPath != null) {
>>>>>>> e3e83907
			Thread thread = new Thread(new ImagePreloadTask(), "image preloader");
			thread.start();
			preloaded = true;
			traceImageLoad("Started image preload thread with id=" + thread.getId());
			return thread;
		}
		return null;
	}

	/**
	 * Adds a preload task that is executed on the OpenGl thread with a opengl context.
	 * <p>
	 * The task may never be executed.
	 */
	public void addPreloadTask(GLPreloadTask task) {
		traceImageLoad("Scheduling preload task " + task);
		tasks.add(task);
	}

	public static void traceImageLoad(String message) {
		if (TRACE_IMAGE_LOADING) {
			System.out.println("[IMAGES] " + message);
		}
	}
}<|MERGE_RESOLUTION|>--- conflicted
+++ resolved
@@ -15,6 +15,7 @@
 package jsettlers.graphics.map.draw;
 
 import java.io.File;
+import java.util.ArrayList;
 import java.util.Arrays;
 import java.util.Hashtable;
 import java.util.List;
@@ -51,11 +52,6 @@
 	private static final int LAST_SEQUENCE_NUMBER = 2;
 	private static final List<Integer> HIGHRES_IMAGE_FILE_NUMBERS = Arrays.asList(3, 14);
 
-	/**
-	 * The lookup path for the dat files.
-	 */
-	private static File lookupPath;
-
 	private static final DatFileSet EMPTY_SET = new DatFileSet() {
 		@Override
 		public SequenceList<Image> getSettlers() {
@@ -92,16 +88,13 @@
 
 	private final Queue<GLPreloadTask> tasks = new ConcurrentLinkedQueue<>();
 	private final Hashtable<Integer, AdvancedDatFileReader> readers = new Hashtable<>();
-
-<<<<<<< HEAD
+	private ImageIndexFile indexFile = null;
+
 	/**
 	 * The lookup paths for the dat files.
 	 */
 	private final List<File> lookupPaths = new ArrayList<File>();
 	private boolean preloaded;
-=======
-	private ImageIndexFile indexFile = null;
->>>>>>> e3e83907
 
 	private ImageProvider() {
 	}
@@ -124,9 +117,9 @@
 	 * @param path
 	 *            The directory. It may not exist, but must not be null.
 	 */
-	public static void setLookupPath(File path) {
-		ImageProvider.lookupPath = path;
-		getInstance().startPreloading();
+	public void addLookupPath(File path) {
+		lookupPaths.add(path);
+		startPreloading();
 	}
 
 	/**
@@ -308,10 +301,12 @@
 	}
 
 	private File findFileInPaths(String fileName) {
-		for (File currentFile : lookupPath.listFiles()) {
-			if (currentFile.isFile() && currentFile.canRead() &&
-					currentFile.getName().equalsIgnoreCase(fileName)) {
-				return currentFile;
+		for (File lookupPath : lookupPaths) {
+			for (File currentFile : lookupPath.listFiles()) {
+				if (currentFile.isFile() && currentFile.canRead() &&
+						currentFile.getName().equalsIgnoreCase(fileName)) {
+					return currentFile;
+				}
 			}
 		}
 		return null;
@@ -343,7 +338,6 @@
 	 * 
 	 * @return
 	 */
-<<<<<<< HEAD
 	public synchronized Thread startPreloading() {
 		if (preloaded) {
 			traceImageLoad("Preloading already started.");
@@ -351,10 +345,6 @@
 		} else if (lookupPaths.isEmpty()) {
 			traceImageLoad("No lookup path set. Image preloading failed.");
 		} else {
-=======
-	public Thread startPreloading() {
-		if (lookupPath != null) {
->>>>>>> e3e83907
 			Thread thread = new Thread(new ImagePreloadTask(), "image preloader");
 			thread.start();
 			preloaded = true;
