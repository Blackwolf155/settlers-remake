/*******************************************************************************
 * Copyright (c) 2015 - 2017
 *
 * Permission is hereby granted, free of charge, to any person obtaining a copy of this software and associated documentation files (the "Software"),
 * to deal in the Software without restriction, including without limitation the rights to use, copy, modify, merge, publish, distribute, sublicense,
 * and/or sell copies of the Software, and to permit persons to whom the Software is furnished to do so, subject to the following conditions:
 *
 * The above copyright notice and this permission notice shall be included in all copies or substantial portions of the Software.
 *
 * THE SOFTWARE IS PROVIDED "AS IS", WITHOUT WARRANTY OF ANY KIND, EXPRESS OR IMPLIED, INCLUDING BUT NOT LIMITED TO THE WARRANTIES OF MERCHANTABILITY,
 * FITNESS FOR A PARTICULAR PURPOSE AND NONINFRINGEMENT. IN NO EVENT SHALL THE AUTHORS OR COPYRIGHT HOLDERS BE LIABLE FOR ANY CLAIM, DAMAGES OR OTHER
 * LIABILITY, WHETHER IN AN ACTION OF CONTRACT, TORT OR OTHERWISE, ARISING FROM, OUT OF OR IN CONNECTION WITH THE SOFTWARE OR THE USE OR OTHER
 * DEALINGS IN THE SOFTWARE.
 *******************************************************************************/
package jsettlers.graphics.map.draw;

import java.io.IOException;
import java.nio.ByteBuffer;
import java.nio.ByteOrder;
import java.util.BitSet;

import go.graphics.AdvancedUpdateBufferCache;
import go.graphics.BackgroundDrawHandle;
import go.graphics.GLDrawContext;
import go.graphics.IllegalBufferException;
import go.graphics.TextureHandle;

import go.graphics.VkDrawContext;
import jsettlers.common.CommonConstants;
import jsettlers.common.landscape.ELandscapeType;
import jsettlers.common.map.IDirectGridProvider;
import jsettlers.common.map.IGraphicsBackgroundListener;
import jsettlers.common.map.shapes.MapRectangle;
import jsettlers.common.position.FloatRectangle;
import jsettlers.graphics.map.MapDrawContext;
import jsettlers.graphics.image.reader.DatBitmapReader;
import jsettlers.graphics.image.reader.DatFileReader;
import jsettlers.graphics.image.reader.ImageArrayProvider;
import jsettlers.graphics.image.reader.ImageMetadata;
import go.graphics.UpdateBufferCache;

/**
 * The map background.
 * <p>
 * This class draws the map background (landscape) layer. It has support for smooth FOW transitions and buffers the background to make it faster.
 *
 * @author Michael Zangl
 */
public class Background implements IGraphicsBackgroundListener {

	private static final int LAND_FILE = 0;

	/**
	 * The base texture size.
	 */
	private static final int TEXTURE_SIZE = 1024;

	/**
	 * Our base texture is divided into multiple squares that all hold a single texture. Continuous textures occupy 5*5 squares
	 */
	private static final int TEXTURE_GRID = 32;

	private static final int BYTES_PER_FIELD_SHAPE = 4*5*3*2; // 4 bytes per float * 5 components(x,y,z,t,v) * 3 points per triangle * 2 triangles per field
	private static final int BYTES_PER_FIELD_COLOR = 4*3*2; // 4 component(r,g,b,a actually gray) * 3 points per triangle * 2 triangles per field

	/**
	 * Where are the textures on the map?
	 * <p>
	 * x and y coordinates are in Grid units.
	 * <p>
	 * The third entry is the size of the texture. It must be 1 for border tiles and 2..5 for continuous images. Always 1 more than they are wide.
	 *
	 * <pre>
	 * +--+--+--+--+--+--+--+--+--+--+--+--+--+--+--+--+--+--+--+--+--+--+--+--+--+--+--+--+--+--+--+--+
	 * |0             |1             |3             |4             |5             |7             | 5| 6|
	 * +              +              +              +              +              +              +--+--+
	 * |0             |1             |3             |4             |5             |7             | 8| 9|
	 * +              +              +              +              +              +              +--+--+
	 * |0             |1             |3             |4             |5             |7             |11|12|
	 * +              +              +              +              +              +              +--+--+
	 * |0             |1             |3             |4             |5             |7             |13|14|
	 * +              +              +              +              +              +              +--+--+
	 * |0             |1             |3             |4             |5             |7             |15|16|
	 * +--+--+--+--+--+--+--+--+--+--+--+--+--+--+--+--+--+--+--+--+--+--+--+--+--+--+--+--+--+--+--+--+
	 * |10            |18            |              |              |              |              |17|19|
	 * +              +              +              +              +              +              +--+--+
	 * |10            |18            |              |              |              |              |20|22|
	 * +              +              +              +              +              +              +--+--+
	 * |10            |18            |     21       |     24       |     31       |      35      |23|25|
	 * +              +              +              +              +              +              +--+--+
	 * |10            |18            |              |              |              |              |26|27|
	 * +              +              +              +              +              +              +--+--+
	 * |10            |18            |              |              |              |              |28|29|
	 * +--+--+--+--+--+--+--+--+--+--+--+--+--+--+--+--+--+--+--+--+--+--+--+--+--+--+--+--+--+--+--+--+
	 * |              |              |              |              |              |              |30|32|
	 * +              +              +              +              +              +              +--+--+
	 * |              |              |              |              |              |              |33|34|
	 * +              +              +              +              +              +              +--+--+
	 * |      36      |     176      |              |              |              |              |98|99|
	 * +              +              +              +              +              +              +--+--+
	 * |              |              |              |              |              |              |37|38|
	 * +              +              +              +              +              +              +--+--+
	 * |              |              |              |              |              |              |39|40|
	 * |41|42|43|44|45|46|47|48|49|50|51|52|53|54|55|56|57|58|59|60|61|62|63|64|65|66|67|68|69|70|71|72|
	 * +--+--+--+--+--+--+--+--+--+--+--+--+--+--+--+--+--+--+--+--+--+--+--+--+--+--+--+--+--+--+--+--+ --- ↓ +100
	 * |73|74|75|76|77|78|79|80|81|82|83|84|85|86|87|88|89|90|91|92|93|94|95|96|97|00|01|02|03|04|05|06|
	 * +--+--+--+--+--+--+--+--+--+--+--+--+--+--+--+--+--+--+--+--+--+--+--+--+--+--+--+--+--+--+--+--+
	 * |07|08|09|10|11|12|13|14|15|16|17|18|19|20|21|22|23|24|25|26|27|28|29|30|31|32|33|34|35|36|37|38|
	 * +--+--+--+--+--+--+--+--+--+--+--+--+--+--+--+--+--+--+--+--+--+--+--+--+--+--+--+--+--+--+--+--+
	 * |39|40|41|42|43|44|45|46|47|48|49|50|51|52|53|54|55|56|57|58|59|60|61|62|63|64|65|66|67|68|69|70|
	 * +--+--+--+--+--+--+--+--+--+--+--+--+--+--+--+--+--+--+--+--+--+--+--+--+--+--+--+--+--+--+--+--+ --- ↓ +200
	 * |71|72|73|74|75|  |77|78|79|80|81|82|83|84|85|86|87|88|89|90|91|92|93|94|95|96|97|98|99|00|01|02|
	 * +--+--+--+--+--+--+--+--+--+--+--+--+--+--+--+--+--+--+--+--+--+--+--+--+--+--+--+--+--+--+--+--+
	 * |     |     |     |     |     |     |     |              |              |
	 * | 011 | 012 | 013 | 014 | 015 | 016 | 017 |              |              |
	 * |     |     |     |     |     |     |     |              |     230      |
	 * +--+--+--+--+--+--+--+--+--+--+--+--+--+--+  217         |              |--+--+--+--+--+--+--+--+
	 * +03|04|05|06|07|08|09|10|11|12|13|14|15|16|              |              |--+--+--+--+--+--+--+--+
	 * +--+--+--+--+--+--+--+--+--+--+--+--+--+--+              |              |--+--+--+--+--+--+--+--+
	 * +18|19|20|21|22|23|24|25|26|27|28|29|31|32|              |              |--+--+--+--+--+--+--+--+
	 * +--+--+--+--+--+--+--+--+--+--+--+--+--+--+              |              |--+--+--+--+--+--+--+--+
	 * +33|34|                                   |              |              |--+--+--+--+--+--+--+--+
	 * +--+--+--+--+--+--+--+--+--+--+--+--+--+--+--+--+--+--+--+--+--+--+--+--+--+--+--+--+--+--+--+--+
	 */
	private static final int[][] TEXTURE_POSITIONS = {
			/* 0: big */{
					0, 0, 5
			},
			/* 1: big */{
					5, 0, 5
			},
			/* 2: big */{
					10, 0, 5
			},
			/* 3: big */{
					15, 0, 5
			},
			/* 4: big */{
					20, 0, 5
			},
			/* 5: small */{
					30, 0, 1
			},
			/* 6: small */{
					31, 0, 1
			},
			/* 7: big */{
					25, 0, 5
			},
			/* 8: small */{
					30, 1, 1
			},
			/* 9: small */{
					31, 1, 1
			},
			/* 10: big */{
					0, 5, 5
			},
			/* 11: small, continuous */{
					0, 20, 2
			},
			/* 12: small, continuous */{
					2, 20, 2
			},
			/* 13: small, continuous */{
					4, 20, 2
			},
			/* 14: small, continuous */{
					6, 20, 2
			},
			/* 15: small, continuous */{
					8, 20, 2
			},
			/* 16: small, continuous */{
					10, 20, 2
			},
			/* 17: small, continuous */{
					12, 20, 2
			},
			/* 18: big */{
					5, 5, 5
			},
			/* 19: small */{
					31, 5, 1
			},
			/* 20: small */{
					30, 6, 1
			},
			/* 21: big */{
					10, 5, 5
			},
			/* 22: small */{
					31, 6, 1
			},
			/* 23: small */{
					30, 7, 1
			},
			/* 24: big */{
					15, 5, 5
			},
			/* 25: small */{
					31, 7, 1
			},
			/* 26: small */{
					30, 8, 1
			},
			/* 27: small */{
					31, 8, 1
			},
			/* 28: small */{
					30, 9, 1
			},
			/* 29: small */{
					31, 9, 1
			},
			/* 30: small */{
					30, 10, 1
			},
			/* 31: big */{
					20, 5, 5
			},
			/* 32: small */{
					31, 10, 1
			},
			/* 33: small */{
					30, 11, 1
			},
			/* 34: small */{
					31, 11, 1
			},
			/* 35: big */{
					25, 5, 5
			},
			/* 36: big */{
					0, 10, 5
			},
			/* 37: small */{
					30, 13, 1
			},
			/* 38: small */{
					31, 13, 1
			},
			/* 39: small */{
					30, 14, 1
			},
			/* 40: small */{
					31, 14, 1
			},
			/* 41: small */{
					0, 15, 1
			},
			/* 42: small */{
					1, 15, 1
			},
			/* 43: small */{
					2, 15, 1
			},
			/* 44: small */{
					3, 15, 1
			},
			/* 45: small */{
					4, 15, 1
			},
			/* 46: small */{
					5, 15, 1
			},
			/* 47: small */{
					6, 15, 1
			},
			/* 48: small */{
					7, 15, 1
			},
			/* 49: small */{
					8, 15, 1
			},
			/* 50: small */{
					9, 15, 1
			},
			/* 51: small */{
					10, 15, 1
			},
			/* 52: small */{
					11, 15, 1
			},
			/* 53: small */{
					12, 15, 1
			},
			/* 54: small */{
					13, 15, 1
			},
			/* 55: small */{
					14, 15, 1
			},
			/* 56: small */{
					15, 15, 1
			},
			/* 57: small */{
					16, 15, 1
			},
			/* 58: small */{
					17, 15, 1
			},
			/* 59: small */{
					18, 15, 1
			},
			/* 60: small */{
					19, 15, 1
			},
			/* 61: small */{
					20, 15, 1
			},
			/* 62: small */{
					21, 15, 1
			},
			/* 63: small */{
					22, 15, 1
			},
			/* 64: small */{
					23, 15, 1
			},
			/* 65: small */{
					24, 15, 1
			},
			/* 66: small */{
					25, 15, 1
			},
			/* 67: small */{
					26, 15, 1
			},
			/* 68: small */{
					27, 15, 1
			},
			/* 69: small */{
					28, 15, 1
			},
			/* 70: small */{
					29, 15, 1
			},
			/* 71: small */{
					30, 15, 1
			},
			/* 72: small */{
					31, 15, 1
			},
			// ------------------------------------
			/* 73: small */{
					0, 16, 1
			},
			/* 74: small */{
					1, 16, 1
			},
			/* 75: small */{
					2, 16, 1
			},
			/* 76: small */{
					3, 16, 1
			},
			/* 77: small */{
					4, 16, 1
			},
			/* 78: small */{
					5, 16, 1
			},
			/* 79: small */{
					6, 16, 1
			},
			/* 80: small */{
					7, 16, 1
			},
			/* 81: small */{
					8, 16, 1
			},
			/* 82: small */{
					9, 16, 1
			},
			/* 83: small */{
					10, 16, 1
			},
			/* 84: small */{
					11, 16, 1
			},
			/* 85: small */{
					12, 16, 1
			},
			/* 86: small */{
					13, 16, 1
			},
			/* 87: small */{
					14, 16, 1
			},
			/* 88: small */{
					15, 16, 1
			},
			/* 89: small */{
					16, 16, 1
			},
			/* 90: small */{
					17, 16, 1
			},
			/* 91: small */{
					18, 16, 1
			},
			/* 92: small */{
					19, 16, 1
			},
			/* 93: small */{
					20, 16, 1
			},
			/* 94: small */{
					21, 16, 1
			},
			/* 95: small */{
					22, 16, 1
			},
			/* 96: small */{
					23, 16, 1
			},
			/* 97: small */{
					24, 16, 1
			},
			/* 98: small */{
					30, 16, 1
			},
			/* 99: small */{
					31, 12, 1
			},
			/* 100: small */{
					25, 12, 1
			},
			/* 101: small */{
					26, 16, 1
			},
			/* 102: small */{
					27, 16, 1
			},
			/* 103: small */{
					28, 16, 1
			},
			/* 104: small */{
					29, 16, 1
			},
			/* 105: small */{
					30, 16, 1
			},
			/* 106: small */{
					31, 16, 1
			},
			// ------------------------------------
			/* 107: small */{
					0, 17, 1
			},
			/* 108: small */{
					1, 17, 1
			},
			/* 109: small */{
					2, 17, 1
			},
			/* 110: small */{
					3, 17, 1
			},
			/* 111: small */{
					4, 17, 1
			},
			/* 112: small */{
					5, 17, 1
			},
			/* 113: small */{
					6, 17, 1
			},
			/* 114: small */{
					7, 17, 1
			},
			/* 115: small */{
					8, 17, 1
			},
			/* 116: small */{
					9, 17, 1
			},
			/* 117: small */{
					10, 17, 1
			},
			/* 118: small */{
					11, 17, 1
			},
			/* 119: small */{
					12, 17, 1
			},
			/* 120: small */{
					13, 17, 1
			},
			/* 121: small */{
					14, 17, 1
			},
			/* 122: small */{
					15, 17, 1
			},
			/* 123: small */{
					16, 17, 1
			},
			/* 124: small */{
					17, 17, 1
			},
			/* 125: small */{
					18, 17, 1
			},
			/* 126: small */{
					19, 17, 1
			},
			/* 127: small */{
					20, 17, 1
			},
			/* 128: small */{
					21, 17, 1
			},
			/* 129: small */{
					22, 17, 1
			},
			/* 130: small */{
					23, 17, 1
			},
			/* 131: small */{
					24, 17, 1
			},
			/* 132: small */{
					25, 17, 1
			},
			/* 133: small */{
					26, 17, 1
			},
			/* 134: small */{
					27, 17, 1
			},
			/* 135: small */{
					28, 17, 1
			},
			/* 136: small */{
					29, 17, 1
			},
			/* 137: small */{
					30, 17, 1
			},
			/* 138: small */{
					31, 17, 1
			},
			// ------------------------------------
			/* 139: small */{
					0, 18, 1
			},
			/* 140: small */{
					1, 18, 1
			},
			/* 141: small */{
					2, 18, 1
			},
			/* 142: small */{
					3, 18, 1
			},
			/* 143: small */{
					4, 18, 1
			},
			/* 144: small */{
					5, 18, 1
			},
			/* 145: small */{
					6, 18, 1
			},
			/* 146: small */{
					7, 18, 1
			},
			/* 147: small */{
					8, 18, 1
			},
			/* 148: small */{
					9, 18, 1
			},
			/* 149: small */{
					10, 18, 1
			},
			/* 150: small */{
					11, 18, 1
			},
			/* 151: small */{
					12, 18, 1
			},
			/* 152: small */{
					13, 18, 1
			},
			/* 153: small */{
					14, 18, 1
			},
			/* 154: small */{
					15, 18, 1
			},
			/* 155: small */{
					16, 18, 1
			},
			/* 156: small */{
					17, 18, 1
			},
			/* 157: small */{
					18, 18, 1
			},
			/* 158: small */{
					19, 18, 1
			},
			/* 159: small */{
					20, 18, 1
			},
			/* 160: small */{
					21, 18, 1
			},
			/* 161: small */{
					22, 18, 1
			},
			/* 162: small */{
					23, 18, 1
			},
			/* 163: small */{
					24, 18, 1
			},
			/* 164: small */{
					25, 18, 1
			},
			/* 165: small */{
					26, 18, 1
			},
			/* 166: small */{
					27, 18, 1
			},
			/* 167: small */{
					28, 18, 1
			},
			/* 168: small */{
					29, 18, 1
			},
			/* 169: small */{
					30, 18, 1
			},
			/* 170: small */{
					31, 18, 1
			},
			// ------------------------------------
			/* 171: small */{
					0, 19, 1
			},
			/* 172: small */{
					1, 19, 1
			},
			/* 173: small */{
					2, 19, 1
			},
			/* 174: small */{
					3, 19, 1
			},
			/* 175: small */{
					4, 19, 1
			},
			/* 176: big (odd shape?) */{
					5, 10, 5
			},
			/* 177: small */{
					6, 19, 1
			},
			/* 178: small */{
					7, 19, 1
			},
			/* 179: small */{
					8, 19, 1
			},
			/* 180: small */{
					9, 19, 1
			},
			/* 181: small */{
					10, 19, 1
			},
			/* 182: small */{
					11, 19, 1
			},
			/* 183: small */{
					12, 19, 1
			},
			/* 184: small */{
					13, 19, 1
			},
			/* 185: small */{
					14, 19, 1
			},
			/* 186: small */{
					15, 19, 1
			},
			/* 187: small */{
					16, 19, 1
			},
			/* 188: small */{
					17, 19, 1
			},
			/* 189: small */{
					18, 19, 1
			},
			/* 190: small */{
					19, 19, 1
			},
			/* 191: small */{
					20, 19, 1
			},
			/* 192: small */{
					21, 19, 1
			},
			/* 193: small */{
					22, 19, 1
			},
			/* 194: small */{
					23, 19, 1
			},
			/* 195: small */{
					24, 19, 1
			},
			/* 196: small */{
					25, 19, 1
			},
			/* 197: small */{
					26, 19, 1
			},
			/* 198: small */{
					27, 19, 1
			},
			/* 199: small */{
					28, 19, 1
			},
			/* 200: small */{
					29, 19, 1
			},
			/* 201: small */{
					30, 19, 1
			},
			/* 202: small */{
					31, 19, 1
			},
			// ------------------------------------

			/* 203: small */{
					0, 22, 1
			},
			/* 204: small */{
					1, 22, 1
			},
			/* 205: small */{
					2, 22, 1
			},
			/* 206: small */{
					3, 22, 1
			},
			/* 207: small */{
					4, 22, 1
			},
			/* 208: small */{
					5, 22, 1
			},
			/* 209: small */{
					6, 22, 1
			},
			/* 210: small */{
					7, 22, 1
			},
			/* 211: small */{
					8, 22, 1
			},
			/* 212: small */{
					9, 22, 1
			},

			/* 213: small */{
					10, 22, 1
			},
			/* 214: small */{
					11, 22, 1
			},
			/* 215: small */{
					12, 22, 1
			},
			/* 216: small */{
					13, 22, 1
			},
			/* 217: big */{
					14, 20, 5
			},
			/* 218: small */{
					1, 23, 1
			},
			/* 219: small */{
					2, 23, 1
			},
			/* 220: small */{
					3, 23, 1
			},
			/* 221: small */{
					4, 23, 1
			},
			/* 222: small */{
					5, 23, 1
			},

			/* 223: small */{
					6, 23, 1
			},
			/* 224: small */{
					7, 23, 1
			},
			/* 225: small */{
					8, 23, 1
			},
			/* 226: small */{
					9, 23, 1
			},
			/* 227: small */{
					10, 23, 1
			},
			/* 228: small */{
					11, 23, 1
			},
			/* 229: small */{
					12, 23, 1
			},
			/* 230: big */{
					19, 20, 5
			},
			/* 231: small */{
					13, 23, 1
			},
			/* 232: small */{
					0, 24, 1
			},
			/* 233: small */{
					1, 24, 1
			},
			/* 234: small */{
					2, 24, 1
			},

			// ...
	};

	private static boolean asyncBufferBuilding = true;

	private static final Object preloadMutex = new Object();

	private int bufferWidth; // in map points.
	private int bufferHeight; // in map points.

	private static TextureHandle texture = null;

	private BackgroundDrawHandle backgroundHandle = null;

	private boolean hasdgp;
	private IDirectGridProvider dgp;
	private byte[][] dgpVisibleStatus;
	private byte[][] dgpHeightGrid;
	private BitSet fowWritten;
	private boolean fowEnabled;

	private boolean updateGeometry = false;
	private BitSet mapInvalid;
	private int mapWidth, mapHeight;

	private static short[] preloadedTexture = null;

	private static short[] getTexture() {
		short[] data = new short[TEXTURE_SIZE * TEXTURE_SIZE];
		try {
			addTextures(data);
		} catch (IOException e) {
			e.printStackTrace();
		}
		return data;
	}

	static void preloadTexture() {
		synchronized (preloadMutex) {
			if (preloadedTexture == null) {
				preloadedTexture = getTexture();
				ImageProvider.getInstance().addPreloadTask(Background::getTexture);
			}
		}
	}

	private static TextureHandle getTexture(GLDrawContext context) {
		if (texture == null || !texture.isValid()) {
			long startTime = System.currentTimeMillis();
			short[] data;
			synchronized (preloadMutex) {
				if (preloadedTexture != null) {
					data = preloadedTexture;
					// free the array
					preloadedTexture = null;
				} else {
					data = getTexture();
				}
			}
			ByteBuffer buffer = ByteBuffer.allocateDirect(data.length * 2).order(ByteOrder.nativeOrder());
			buffer.asShortBuffer().put(data);
			texture = context.generateTexture(TEXTURE_SIZE, TEXTURE_SIZE, buffer.asShortBuffer(), "background");

			System.out.println("Background texture generated in " + (System.currentTimeMillis() - startTime) + "ms");
		}
		return texture;
	}

	private static class ImageWriter implements ImageArrayProvider {
		int arrayOffset;
		int cellSize;
		int maxOffset;
		short[] data;

		// nothing to do. We assume images are a rectangle and have the right size.
		@Override
		public void startImage(int width, int height) {
		}

		@Override
		public void writeLine(short[] data, int length) {
			if (arrayOffset < maxOffset) {
				for (int i = 0; i < cellSize; i++) {
					this.data[arrayOffset + i] = data[i % length];
				}
				arrayOffset += TEXTURE_SIZE;
			}
		}
	}

	/**
	 * Generates the texture data.
	 *
	 * @param data
	 *            The texture data buffer.
	 * @throws IOException
	 *            If the necessary file reader is missing
	 */
	private static void addTextures(short[] data) throws IOException {
		DatFileReader reader = ImageProvider.getInstance().getFileReader(LAND_FILE);
		if (reader == null) {
			throw new IOException("Could not get a file reader for the file.");
		}
		ImageWriter imageWriter = new ImageWriter();
		imageWriter.data = data;

		ImageMetadata meta = new ImageMetadata();

		for (int index = 0; index < TEXTURE_POSITIONS.length; index++) {
			int[] position = TEXTURE_POSITIONS[index];
			int x = position[0] * TEXTURE_GRID;
			int y = position[1] * TEXTURE_GRID;
			int start = y * TEXTURE_SIZE + x;
			int cellSize = position[2] * TEXTURE_GRID;
			int end = (y + cellSize) * TEXTURE_SIZE + x;
			imageWriter.arrayOffset = start;
			imageWriter.cellSize = cellSize;
			imageWriter.maxOffset = end;

			DatBitmapReader.uncompressImage(reader.getReaderForLandscape(index), reader.getLandscapeTranslator(), meta, imageWriter);

			// freaky stuff
			int arrayOffset = imageWriter.arrayOffset;
			int l = arrayOffset - start;
			while (arrayOffset < end) {
				System.arraycopy(data, arrayOffset - l, data, arrayOffset, cellSize);
				arrayOffset += TEXTURE_SIZE;
			}
		}
	}

	private static class TextureIntersections {
		public final ELandscapeType type1;
		public final ELandscapeType type1alt;
		public final ELandscapeType type2;
		public final int baseIndex;

		public TextureIntersections(ELandscapeType type1, ELandscapeType type2, int baseIndex) {
			this(type1, type1, type2, baseIndex);
		}

		public TextureIntersections(ELandscapeType type1, ELandscapeType type1alt, ELandscapeType type2, int baseIndex) {
			this.type1 = type1;
			this.type1alt = type1alt;
			this.type2 = type2;
			this.baseIndex = baseIndex;
		}
	}

<<<<<<< HEAD
	public Background(MapDrawContext context) {
		bufferWidth = context.getMap().getWidth()-1;
		bufferHeight = context.getMap().getHeight()-1;
		mapWidth = context.getMap().getWidth();
		mapHeight = context.getMap().getHeight();

		dgp = context.getFow();
		hasdgp = dgp != null;
		if(hasdgp) {
			dgpVisibleStatus = dgp.getVisibleStatusArray();
			dgpHeightGrid = dgp.getHeightArray();
		}

		if(asyncBufferBuilding) {
			color_bfr2 = ByteBuffer.allocateDirect(BYTES_PER_FIELD_COLOR*bufferHeight*bufferWidth).order(ByteOrder.nativeOrder());
			color_cache2 = new AdvancedUpdateBufferCache(color_bfr2, BYTES_PER_FIELD_COLOR, context::getGl, () -> backgroundHandle.colors, bufferWidth);
			asyncAccessContext = context;
		} else {
			color_bfr2 = null;
			fowWritten = new BitSet(mapWidth*mapHeight);
		}
		mapInvalid = new BitSet(bufferWidth*bufferHeight);
	}

	private MapDrawContext asyncAccessContext;
=======
	private TextureIntersections[] borderTextures = new TextureIntersections[] {
			new TextureIntersections(ELandscapeType.SAND, ELandscapeType.WATER1, 37),

			// TODO find use for 41
			// TODO find use for 45
			// TODO find use for 49-51 textures

			new TextureIntersections(ELandscapeType.GRASS, ELandscapeType.SAND, ELandscapeType.RIVER1, 52),
			new TextureIntersections(ELandscapeType.GRASS, ELandscapeType.SAND, ELandscapeType.RIVER2, 56),
			new TextureIntersections(ELandscapeType.GRASS, ELandscapeType.SAND, ELandscapeType.RIVER3, 60),
			new TextureIntersections(ELandscapeType.GRASS, ELandscapeType.SAND, ELandscapeType.RIVER4, 64),

			new TextureIntersections(ELandscapeType.SAND, ELandscapeType.RIVER1, 68),
			new TextureIntersections(ELandscapeType.SAND, ELandscapeType.RIVER2, 72),
			new TextureIntersections(ELandscapeType.SAND, ELandscapeType.RIVER3, 76),
			new TextureIntersections(ELandscapeType.SAND, ELandscapeType.RIVER4, 80),

			new TextureIntersections(ELandscapeType.WATER1, ELandscapeType.WATER2, 84),
			new TextureIntersections(ELandscapeType.WATER2, ELandscapeType.WATER3, 88),
			new TextureIntersections(ELandscapeType.WATER3, ELandscapeType.WATER4, 92),
			new TextureIntersections(ELandscapeType.WATER4, ELandscapeType.WATER5, 96),
			new TextureIntersections(ELandscapeType.WATER5, ELandscapeType.WATER6, 100),
			new TextureIntersections(ELandscapeType.WATER6, ELandscapeType.WATER7, 104),
			new TextureIntersections(ELandscapeType.WATER7, ELandscapeType.WATER8, 108),

			new TextureIntersections(ELandscapeType.SAND, ELandscapeType.GRASS, 112),

			new TextureIntersections(ELandscapeType.GRASS, ELandscapeType.MOUNTAINBORDEROUTER, 116),
			new TextureIntersections(ELandscapeType.MOUNTAINBORDEROUTER, ELandscapeType.MOUNTAINBORDER, 120),
			new TextureIntersections(ELandscapeType.MOUNTAIN, ELandscapeType.MOUNTAINBORDER, 124),

			new TextureIntersections(ELandscapeType.GRASS, ELandscapeType.DESERTBORDEROUTER, 128),
			new TextureIntersections(ELandscapeType.DESERTBORDEROUTER, ELandscapeType.DESERTBORDER, 132),
			new TextureIntersections(ELandscapeType.DESERT, ELandscapeType.DESERTBORDER, 136),

			new TextureIntersections(ELandscapeType.GRASS, ELandscapeType.MUDBORDEROUTER, 140),
			new TextureIntersections(ELandscapeType.MUDBORDEROUTER, ELandscapeType.MUDBORDER, 144),
			new TextureIntersections(ELandscapeType.MUD, ELandscapeType.MUDBORDER, 148),

			// TODO find use for 152

			new TextureIntersections(ELandscapeType.MOUNTAIN, ELandscapeType.SNOWBORDEROUTER, 156),
			new TextureIntersections(ELandscapeType.SNOWBORDEROUTER, ELandscapeType.SNOWBORDER, 160),
			new TextureIntersections(ELandscapeType.SNOW, ELandscapeType.SNOWBORDER, 164),

			new TextureIntersections(ELandscapeType.GRASS, ELandscapeType.EARTH, 168),
			new TextureIntersections(ELandscapeType.GRASS, ELandscapeType.FLATTENED, 172),

			// TODO find use for 176 landscape
			// TODO find use for 177 border
			// 181 is a duplicate of 172

			new TextureIntersections(ELandscapeType.GRASS, ELandscapeType.ROAD, 185),

			// 189 is another duplicate of 172
			new TextureIntersections(ELandscapeType.GRASS, ELandscapeType.DRY_GRASS, 193),
			new TextureIntersections(ELandscapeType.GRASS, ELandscapeType.DRY_EARTH, 197),

			new TextureIntersections(ELandscapeType.GRASS, ELandscapeType.MOORBORDEROUTER, 201),
			new TextureIntersections(ELandscapeType.MOORBORDEROUTER, ELandscapeType.MOORBORDER, 205),
			new TextureIntersections(ELandscapeType.MOOR, ELandscapeType.MOORBORDER, 209),

			// TODO find use for 213
			new TextureIntersections(ELandscapeType.DESERT, ELandscapeType.SHARP_FLATTENED_DESERT, 218),
			new TextureIntersections(ELandscapeType.DESERT, ELandscapeType.FLATTENED_DESERT, 222),
			// TODO find use for 226
			new TextureIntersections(ELandscapeType.MOUNTAIN, ELandscapeType.GRAVEL, 231),

	};

	private int draw_stride = 0;
>>>>>>> 95b1d86d

	/**
	 * Draws a given map content.
	 *
	 * @param context
	 *            The context to draw at.
	 * @param screen
	 *            The area to draw
	 */
	public void drawMapContent(MapDrawContext context, FloatRectangle screen) {
		GLDrawContext gl = context.getGl();
		try {
			if(backgroundHandle == null || !backgroundHandle.isValid()) {
				generateGeometry(context);
				context.getGl().setHeightMatrix(context.getConverter().getMatrixWithHeight());
			}
		} catch (IllegalBufferException e) {
			// TODO: Create crash report.
			e.printStackTrace();
		}

		MapRectangle screenArea = context.getConverter().getMapForScreen(screen);

		updateGeometry(context, screenArea);

		backgroundHandle.offset = (screenArea.getMinY() * bufferWidth + screenArea.getMinX())*2;
		backgroundHandle.lines = screenArea.getHeight();
		backgroundHandle.width = screenArea.getWidth()*2;
		gl.drawBackground(backgroundHandle);
	}

	private void generateGeometry(MapDrawContext context) throws IllegalBufferException {
		int vertices = bufferWidth*bufferHeight*3*2;
		backgroundHandle = context.getGl().createBackgroundDrawCall(vertices, getTexture(context.getGl()));
		backgroundHandle.stride = (2*bufferWidth)+1;

		shape_bfr = ByteBuffer.allocateDirect(BYTES_PER_FIELD_SHAPE*bufferWidth).order(ByteOrder.nativeOrder());
		color_bfr = ByteBuffer.allocateDirect(BYTES_PER_FIELD_COLOR*bufferWidth).order(ByteOrder.nativeOrder());

		for(int y = 0;y != bufferHeight;y++) {
			for(int x = 0; x != bufferWidth;x++) {
				addTrianglesToGeometry(context, shape_bfr, x, y);
			}
			shape_bfr.rewind();
			context.getGl().updateBufferAt(backgroundHandle.vertices, BYTES_PER_FIELD_SHAPE*bufferWidth*y, shape_bfr);
		}
		fowEnabled = hasdgp && dgp.isFoWEnabled();

		for(int y = 0; y != bufferHeight; y++) {
			for(int x = 0; x != bufferWidth; x++) {
				addColorTrianglesToGeometry(context, color_bfr, x, y);
			}
			color_bfr.rewind();
			context.getGl().updateBufferAt(backgroundHandle.colors, BYTES_PER_FIELD_COLOR * bufferWidth * y, color_bfr);
		}

		shape_bfr = ByteBuffer.allocateDirect(BYTES_PER_FIELD_SHAPE).order(ByteOrder.nativeOrder());

		if (!asyncBufferBuilding) {
			color_cache = new UpdateBufferCache(color_bfr, BYTES_PER_FIELD_COLOR, context::getGl, () -> backgroundHandle.colors);
		}
		context.getMap().setBackgroundListener(this);
	}

	private AdvancedUpdateBufferCache color_cache2;
	private final ByteBuffer color_bfr2;
	private UpdateBufferCache color_cache;
	private ByteBuffer shape_bfr;
	private ByteBuffer color_bfr;

	private void updateGeometry(MapDrawContext context, MapRectangle screen) {
		fowEnabled = hasdgp && dgp.isFoWEnabled();

		try {
			int height = screen.getHeight();
			int width = screen.getWidth();
			int miny = screen.getMinY();
			int minx = screen.getMinX();
			int maxy = miny + height;

			if (maxy > bufferHeight) maxy = bufferHeight;
			if (miny < 0) miny = 0;
			int linestart = minx - (miny / 2);


			if(asyncBufferBuilding && context.getGl() instanceof VkDrawContext) {
				synchronized (color_bfr2) {
					color_cache2.clearCache();
				}
			} else {
				for (int y = miny; y < maxy; y++) {
					int lineStartX = linestart + (y / 2);

					int linewidth = (width + lineStartX) < bufferWidth ? width + lineStartX : bufferWidth;
					int linex = lineStartX < 0 ? 0 : lineStartX;
					int bfr_pos = y * bufferWidth + linex;

					if (asyncBufferBuilding) {
						synchronized (color_bfr2) {
							color_cache2.clearCacheRegion(y, linex, linewidth);
						}
					} else {
						boolean changes = false;

						for (int x = linex; x < linewidth; x++) {
							if (fowWritten.get(y * mapWidth + x)) {
								fowWritten.clear(y * mapWidth + x);
								color_cache.gotoPos(bfr_pos);
								changes = true;
								addColorTrianglesToGeometry(context, color_bfr, x, y);
							}
							bfr_pos++;
						}
						if (changes) color_cache.clearCache();
					}
				}
			}

			if (updateGeometry) {
				for (int y = miny; y < maxy; y++) {
					int lineStartX = linestart+(y/2);

					int linewidth = (width+lineStartX) < bufferWidth ? width+lineStartX : bufferWidth;
					int linex = lineStartX < 0 ? 0 : lineStartX;
					int bfr_pos = y*bufferWidth+linex;

					for (int x = linex; x < linewidth; x++) {
						if(mapInvalid.get(bfr_pos)) {
							mapInvalid.clear(bfr_pos);
							shape_bfr.rewind();
							addTrianglesToGeometry(context, shape_bfr, x, y);
							shape_bfr.rewind();
							context.getGl().updateBufferAt(backgroundHandle.vertices, bfr_pos * BYTES_PER_FIELD_SHAPE, shape_bfr);
						}
						bfr_pos++;
					}
				}
				updateGeometry = false;
			}
		} catch (IllegalBufferException e) {
			e.printStackTrace();
		}
	}

	private synchronized void invalidateShapePoint(int x, int y) {
		if(x > bufferWidth || y > bufferHeight || x < 0 || y < 0) return;
		updateGeometry = true;
		mapInvalid.set(y*bufferWidth+x);
	}

	/**
	 * Adds the two triangles for a point to the list of verteces
	 */
	private void addTrianglesToGeometry(MapDrawContext context, ByteBuffer buffer, int x, int y) {
		addTriangleToGeometry(context, buffer, x, y, true,x*37 + y*17);
		addTriangleToGeometry(context, buffer, x, y, false, x);
	}

	private void addColorTrianglesToGeometry(MapDrawContext context, ByteBuffer buffer, int x, int y) {
		addColorPointToGeometry(context, buffer, x, y);
		addColorPointToGeometry(context, buffer, x, y + 1);
		addColorPointToGeometry(context, buffer, x + 1, y + 1);

		addColorPointToGeometry(context, buffer, x, y);
		addColorPointToGeometry(context, buffer, x + 1, y + 1);
		addColorPointToGeometry(context, buffer, x + 1, y);
	}

	private void addTriangleToGeometry(MapDrawContext context, ByteBuffer buffer, int x1, int y, boolean up, int useSecondParameter) {
		int y1 = y + (up?1:0);
		int x2 = x1 + (up?0:1);
		int y2 = y + (up?0:1);
		int x3 = x1 + 1;
		int y3 = y + (up?1:0);

		ELandscapeType leftLandscape = context.getLandscape(x1, y1);
		ELandscapeType aLandscape = context.getLandscape(x2, y2);
		ELandscapeType rightLandscape = context.getLandscape(x3, y3);

		float[] texturePos;
		int textureIndex;
		int orientationIndex = up?0:1;
		if (aLandscape == leftLandscape && aLandscape == rightLandscape) {
			textureIndex = aLandscape.getImageNumber();
			texturePos = ETextureOrientation.CONTINUOS[orientationIndex];
		} else {
			textureIndex = leftLandscape.getImageNumber();
			for(TextureIntersections intersect : borderTextures) {
				int type1count = 0;
				int type1acount = 0;
				int type2count = 0;

				if(leftLandscape == intersect.type1) type1count++;
				else if(leftLandscape == intersect.type1alt) type1acount++;

				if(aLandscape == intersect.type1) type1count++;
				else if(aLandscape == intersect.type1alt) type1acount++;

				if(rightLandscape == intersect.type1) type1count++;
				else if(rightLandscape == intersect.type1alt) type1acount++;

				if(leftLandscape == intersect.type2) type2count++;
				if(aLandscape == intersect.type2) type2count++;
				if(rightLandscape == intersect.type2) type2count++;

				if(type1count + type1acount + type2count != 3 || type1acount == 2 || type2count == 0) continue;

				textureIndex = intersect.baseIndex;
				textureIndex += (type2count==2)?2:0;
				textureIndex += useSecondParameter&1;
				break;
			}

			if (leftLandscape == rightLandscape) {
				texturePos = ETextureOrientation.ORIENTATION[orientationIndex];
			} else if (leftLandscape == aLandscape) {
				texturePos = ETextureOrientation.LEFT[orientationIndex];
			} else {
				texturePos = ETextureOrientation.RIGHT[orientationIndex];
			}
		}

		int[] positions = TEXTURE_POSITIONS[textureIndex];
		// texture position
		int addDx = 0;
		int addDy = 0;
		if (positions[2] >= 2) {
<<<<<<< HEAD
			addDx = x1 * DrawConstants.DISTANCE_X - y * DrawConstants.DISTANCE_X / 2;
			addDy = y * DrawConstants.DISTANCE_Y;
=======
			addDx = x * DrawConstants.DISTANCE_X - y * DrawConstants.DISTANCE_X / 2;
			addDy = y * DrawConstants.TEXTUREUNIT_Y;
>>>>>>> 95b1d86d
			addDx = realModulo(addDx, (positions[2] - 1) * TEXTURE_GRID);
			addDy = realModulo(addDy, (positions[2] - 1) * TEXTURE_GRID);
		}
		addDx += positions[0] * TEXTURE_GRID;
		addDy += positions[1] * TEXTURE_GRID;

		{
			// left
			float u = (texturePos[0] + addDx) / TEXTURE_SIZE;
			float v = (texturePos[1] + addDy) / TEXTURE_SIZE;
			addPointToGeometry(context, buffer, up?x2:x1, up?y2:y1, u, v);
		}
		{
			// bottom
			float u = (texturePos[2] + addDx) / TEXTURE_SIZE;
			float v = (texturePos[3] + addDy) / TEXTURE_SIZE;
			addPointToGeometry(context, buffer, up?x1:x2, up?y1:y2, u, v);
		}
		{
			// right
			float u = (texturePos[4] + addDx) / TEXTURE_SIZE;
			float v = (texturePos[5] + addDy) / TEXTURE_SIZE;
			addPointToGeometry(context, buffer, x3, y3, u, v);
		}

	}


	private void addPointToGeometry(MapDrawContext context, ByteBuffer buffer, int x, int y, float u, float v) {
		buffer.putFloat(x);
		buffer.putFloat(y);
		buffer.putFloat(hasdgp ? dgpHeightGrid[x][y] : context.getHeight(x, y));
		buffer.putFloat(u);
		buffer.putFloat(v);
	}

	private void addColorPointToGeometry(MapDrawContext context, ByteBuffer buffer, int x, int y) {
		float fColor;
		if((x <= 0 || x >= mapWidth - 2 || y <= 0 || y >= mapHeight - 2 || ((hasdgp ? dgpVisibleStatus[x][y] : context.getVisibleStatus(x, y)) <= 0) && fowEnabled)) {
			fColor = 0;
		} else {
<<<<<<< HEAD
			int dHeight;
			if(hasdgp) {
				dHeight = dgpHeightGrid[x][y-1] - dgpHeightGrid[x][y];
			} else {
				dHeight = context.getHeight(x, y-1) - context.getHeight(x, y);
			}
			fColor = 0.85f + dHeight * .15f;
			if (fColor > 1.0f) {
				fColor = 1.0f;
			} else if (fColor < 0.4f) {
=======
			int height1 = context.getHeight(x, y - 1);
			int height2 = context.getHeight(x, y);
			fColor = 0.875f + (height1 - height2) * .125f;
			if (fColor < 0.4f) {
>>>>>>> 95b1d86d
				fColor = 0.4f;
			}
			if(fowEnabled) fColor *= dgpVisibleStatus[x][y] / (float)CommonConstants.FOG_OF_WAR_VISIBLE;
		}

		buffer.putFloat(fColor);
	}

	private static int realModulo(int number, int modulo) {
		if (number >= 0) {
			return number % modulo;
		} else {
			return number % modulo + modulo;
		}
	}

	@Override
	public void backgroundShapeChangedAt(int x, int y) {
		backgroundColorLineChangedAt(x, y, 1);
		invalidateShapePoint(x, y);
		invalidateShapePoint(x - 1, y);
		invalidateShapePoint(x - 1, y - 1);
		invalidateShapePoint(x, y - 1);
	}

	private void updateLine(int y, int x1, int x2) {
		if(asyncBufferBuilding) {
			synchronized (color_bfr2) {
				color_cache2.gotoLine(y,x1, x2 - x1);
				for (int i = x1; i != x2; i++) {
					addColorTrianglesToGeometry(asyncAccessContext, color_bfr2, i, y);
				}
			}
		} else {
			fowWritten.set(y*mapWidth+x1, y*mapWidth+x2);
		}
	}

	@Override
	public void backgroundColorLineChangedAt(int x, int y, int length) {
		if(y == bufferHeight) return;

		int x2 = x + length;
		if(x != 0) x = x-1;
		if(x2 < bufferWidth) x2 = x2+1;
		if(x2 > bufferWidth) x2 = bufferWidth;

		updateLine(y, x, x2);
		if(y > 0) updateLine(y-1, x, x2);
		if(y < bufferHeight-1) updateLine(y+1, x, x2);
	}

	@Override
	public void fogOfWarEnabledStatusChanged(boolean enabled) {
		fowEnabled = hasdgp && enabled;
	}

	/**
	 * Invalidates the background texture.
	 */
	static void invalidateTexture() {
		texture = null;
	}
}<|MERGE_RESOLUTION|>--- conflicted
+++ resolved
@@ -986,7 +986,6 @@
 		}
 	}
 
-<<<<<<< HEAD
 	public Background(MapDrawContext context) {
 		bufferWidth = context.getMap().getWidth()-1;
 		bufferHeight = context.getMap().getHeight()-1;
@@ -1012,7 +1011,7 @@
 	}
 
 	private MapDrawContext asyncAccessContext;
-=======
+
 	private TextureIntersections[] borderTextures = new TextureIntersections[] {
 			new TextureIntersections(ELandscapeType.SAND, ELandscapeType.WATER1, 37),
 
@@ -1082,9 +1081,6 @@
 			new TextureIntersections(ELandscapeType.MOUNTAIN, ELandscapeType.GRAVEL, 231),
 
 	};
-
-	private int draw_stride = 0;
->>>>>>> 95b1d86d
 
 	/**
 	 * Draws a given map content.
@@ -1312,13 +1308,8 @@
 		int addDx = 0;
 		int addDy = 0;
 		if (positions[2] >= 2) {
-<<<<<<< HEAD
 			addDx = x1 * DrawConstants.DISTANCE_X - y * DrawConstants.DISTANCE_X / 2;
-			addDy = y * DrawConstants.DISTANCE_Y;
-=======
-			addDx = x * DrawConstants.DISTANCE_X - y * DrawConstants.DISTANCE_X / 2;
 			addDy = y * DrawConstants.TEXTUREUNIT_Y;
->>>>>>> 95b1d86d
 			addDx = realModulo(addDx, (positions[2] - 1) * TEXTURE_GRID);
 			addDy = realModulo(addDy, (positions[2] - 1) * TEXTURE_GRID);
 		}
@@ -1360,23 +1351,14 @@
 		if((x <= 0 || x >= mapWidth - 2 || y <= 0 || y >= mapHeight - 2 || ((hasdgp ? dgpVisibleStatus[x][y] : context.getVisibleStatus(x, y)) <= 0) && fowEnabled)) {
 			fColor = 0;
 		} else {
-<<<<<<< HEAD
 			int dHeight;
 			if(hasdgp) {
 				dHeight = dgpHeightGrid[x][y-1] - dgpHeightGrid[x][y];
 			} else {
 				dHeight = context.getHeight(x, y-1) - context.getHeight(x, y);
 			}
-			fColor = 0.85f + dHeight * .15f;
-			if (fColor > 1.0f) {
-				fColor = 1.0f;
-			} else if (fColor < 0.4f) {
-=======
-			int height1 = context.getHeight(x, y - 1);
-			int height2 = context.getHeight(x, y);
-			fColor = 0.875f + (height1 - height2) * .125f;
+			fColor = 0.875f + dHeight * .125f;
 			if (fColor < 0.4f) {
->>>>>>> 95b1d86d
 				fColor = 0.4f;
 			}
 			if(fowEnabled) fColor *= dgpVisibleStatus[x][y] / (float)CommonConstants.FOG_OF_WAR_VISIBLE;
