--- conflicted
+++ resolved
@@ -632,22 +632,15 @@
 	}
 
 	private void drawPlacementBuilding(int x, int y, IMapObject object, float color) {
-<<<<<<< HEAD
 		context.getGl().glPushMatrix();
 		context.getGl().glTranslatef(0, 0, PLACEMENT_BUILDING_Z);
-		drawBuilding(x, y, (IBuilding) object, color);
-		context.getGl().glPopMatrix();
-=======
-		float z = context.getDrawBuffer().getZ();
-		context.getDrawBuffer().setZ(PLACEMENT_BUILDING_Z);
 		ImageLink[] images = ((IBuilding) object).getBuildingType().getImages();
 		Image image;
 		for (ImageLink image1 : images) {
 			image = imageProvider.getImage(image1);
 			drawOnlyImage(image, x, y, color);
 		}
-		context.getDrawBuffer().setZ(z);
->>>>>>> e3831266
+		context.getGl().glPopMatrix();
 	}
 
 	private void drawPlantDecoration(int x, int y, float color) {
@@ -914,14 +907,10 @@
 			viewY = context.getConverter().getViewY(smokeX, smokeY, height);
 			link = new OriginalImageLink(EImageLinkType.SETTLER, 13, 42, number > 35 ? 35 : number);
 			image = imageProvider.getImage(link);
-<<<<<<< HEAD
+			context.getGl().glPushMatrix();
+			context.getGl().glTranslatef(0, 0, SMOKE_Z);
 			image.drawAt(context.getGl(), viewX, viewY, color, shade);
-=======
-			float z = context.getDrawBuffer().getZ();
-			context.getDrawBuffer().setZ(SMOKE_Z);
-			image.drawAt(context.getGl(), context.getDrawBuffer(), viewX, viewY, color, shade);
-			context.getDrawBuffer().setZ(z);
->>>>>>> e3831266
+			context.getGl().glPopMatrix();
 		}
 
 		if (movable.getAction() == EMovableAction.WALKING) {
@@ -1156,10 +1145,10 @@
 		}
 		float base = getColor(fogStatus);
 		Color color = context.getPlayerColor(player);
-		float z = context.getDrawBuffer().getZ();
-		context.getDrawBuffer().setZ(BORDER_STONE_Z);
+		context.getGl().glPushMatrix();
+		context.getGl().glTranslatef(0, 0, BORDER_STONE_Z);
 		draw(imageProvider.getSettlerSequence(FILE_BORDER_POST, 65).getImageSafe(0), x, y, color, base);
-		context.getDrawBuffer().setZ(z);
+		context.getGl().glPopMatrix();
 	}
 
 	private static int getTreeType(int x, int y) {
@@ -1481,26 +1470,21 @@
 		int height = context.getHeight(x, y);
 		float viewX = context.getConverter().getViewX(x, y, height);
 		float viewY = context.getConverter().getViewY(x, y, height);
-<<<<<<< HEAD
-
 		image.drawAt(context.getGl(), viewX, viewY, color);
-=======
-		image.drawAt(context.getGl(), context.getDrawBuffer(), viewX, viewY, color);
->>>>>>> e3831266
 	}
 
 	private void drawOnlyImage(Image image, int x, int y, int color) {
 		int height = context.getHeight(x, y);
 		float viewX = context.getConverter().getViewX(x, y, height);
 		float viewY = context.getConverter().getViewY(x, y, height);
-		image.drawOnlyImageAt(context.getGl(), context.getDrawBuffer(), viewX, viewY, color);
+		image.drawOnlyImageAt(context.getGl(), viewX, viewY, color);
 	}
 
 	private void drawOnlyShadow(Image image, int x, int y, int color) {
 		int height = context.getHeight(x, y);
 		float viewX = context.getConverter().getViewX(x, y, height);
 		float viewY = context.getConverter().getViewY(x, y, height);
-		image.drawOnlyShadowAt(context.getGl(), context.getDrawBuffer(), viewX, viewY, color);
+		image.drawOnlyShadowAt(context.getGl(), viewX, viewY, color);
 	}
 
 	private void drawWithHeight(Image image, int x, int y, int height, int color) {
