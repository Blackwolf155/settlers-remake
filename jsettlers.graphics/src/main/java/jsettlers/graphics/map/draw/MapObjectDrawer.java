/*******************************************************************************
 * Copyright (c) 2015 - 2017
 *
 * Permission is hereby granted, free of charge, to any person obtaining a copy of this software and associated documentation files (the "Software"),
 * to deal in the Software without restriction, including without limitation the rights to use, copy, modify, merge, publish, distribute, sublicense,
 * and/or sell copies of the Software, and to permit persons to whom the Software is furnished to do so, subject to the following conditions:
 *
 * The above copyright notice and this permission notice shall be included in all copies or substantial portions of the Software.
 *
 * THE SOFTWARE IS PROVIDED "AS IS", WITHOUT WARRANTY OF ANY KIND, EXPRESS OR IMPLIED, INCLUDING BUT NOT LIMITED TO THE WARRANTIES OF MERCHANTABILITY,
 * FITNESS FOR A PARTICULAR PURPOSE AND NONINFRINGEMENT. IN NO EVENT SHALL THE AUTHORS OR COPYRIGHT HOLDERS BE LIABLE FOR ANY CLAIM, DAMAGES OR OTHER
 * LIABILITY, WHETHER IN AN ACTION OF CONTRACT, TORT OR OTHERWISE, ARISING FROM, OUT OF OR IN CONNECTION WITH THE SOFTWARE OR THE USE OR OTHER
 * DEALINGS IN THE SOFTWARE.
 *******************************************************************************/
package jsettlers.graphics.map.draw;

import java.util.ConcurrentModificationException;

import go.graphics.GLDrawContext;
import jsettlers.common.Color;
import jsettlers.common.CommonConstants;
import jsettlers.common.buildings.EBuildingType;
import jsettlers.common.buildings.IBuilding;
import jsettlers.common.buildings.IBuilding.IOccupied;
import jsettlers.common.buildings.IBuildingOccupier;
import jsettlers.common.buildings.OccupierPlace;
import jsettlers.common.images.EImageLinkType;
import jsettlers.common.images.ImageLink;
import jsettlers.common.images.OriginalImageLink;
import jsettlers.common.mapobject.EMapObjectType;
import jsettlers.common.mapobject.IArrowMapObject;
import jsettlers.common.mapobject.IAttackableTowerMapObject;
import jsettlers.common.mapobject.IMapObject;
import jsettlers.common.mapobject.IStackMapObject;
import jsettlers.common.material.EMaterialType;
import jsettlers.common.movable.EMovableAction;
import jsettlers.common.movable.ESoldierClass;
import jsettlers.common.movable.IMovable;
import jsettlers.common.player.IPlayerable;
import jsettlers.common.position.ShortPoint2D;
import jsettlers.common.sound.ISoundable;
import jsettlers.graphics.image.Image;
import jsettlers.graphics.image.SingleImage;
import jsettlers.graphics.map.MapDrawContext;
import jsettlers.graphics.map.draw.settlerimages.SettlerImageMap;
import jsettlers.graphics.map.geometry.MapCoordinateConverter;
import jsettlers.graphics.sequence.Sequence;
import jsettlers.graphics.sound.SoundManager;

/**
 * This class handles drawing of objects on the map.
 *
 * @author michael
 */
public class MapObjectDrawer {

	private static final int SOUND_MILL = 42;
	private static final int SOUND_BUILDING_DESTROYED = 93;
	private static final int SOUND_SETTLER_KILLED = 35;
	private static final int SOUND_FALLING_TREE = 36;

	private static final OriginalImageLink INSIDE_BUILDING_RIGHT = new OriginalImageLink(EImageLinkType.SETTLER, 12, 28, 1);
	private static final OriginalImageLink INSIDE_BUILDING_LEFT = new OriginalImageLink(EImageLinkType.SETTLER, 12, 28, 0);

	private static final int OBJECTS_FILE = 1;
	private static final int BUILDINGS_FILE = 13;

	private static final int TREE_TYPES = 7;
	private static final int[] TREE_SEQUENCES = new int[] { 1, 2, 4, 7, 8, 16, 17 };
	private static final int[] TREE_CHANGING_SEQUENCES = new int[] { 3, 3, 6, 9, 9, 18, 18 };
	private static final float TREE_CUT_1 = 0.03F;
	private static final float TREE_CUT_2 = 0.06F;
	private static final float TREE_CUT_3 = 0.09F;
	private static final float TREE_TAKEN = 0.1F;

	/**
	 * First images in tree cutting sequence.
	 */
	private static final int TREE_FALL_IMAGES = 4;

	/**
	 * Tree falling speed. bigger => faster.
	 */
	private static final float TREE_FALLING_SPEED = 1 / 0.001f;
	private static final int TREE_ROT_IMAGES = 4;
	private static final int TREE_SMALL = 12;
	private static final int TREE_MEDIUM = 11;
	private static final int SMALL_GROWING_TREE = 22;

	private static final int CORN = 23;
	private static final int CORN_GROW_STEPS = 7;
	private static final int CORN_DEAD_STEP = 8;

	private static final int WINE = 25;
	private static final int WINE_GROW_STEPS = 3;
	private static final int WINE_DEAD_STEP = 0;

	private static final int WINE_BOWL_SEQUENCE = 46;
	private static final int WINE_BOWL_IMAGES = 9;

	private static final int WAVES = 26;

	private static final int FILE_BORDER_POST = 13;

	private static final int STONE = 31;

	private static final int SELECT_MARK_SEQUENCE = 11;
	private static final int SELECT_MARK_FILE = 4;

	private static final int MILL_FILE = 13;
	private static final int MILL_SEQ = 15;

	private static final int PIG_SEQ = 0;
	private static final int ANIMALS_FILE = 6;
	private static final int FISH_SEQ = 7;

	private static final int MOVE_TO_MARKER_SEQUENCE = 0;
	private static final int MARKER_FILE = 3;

	private static final float CONSTRUCTION_MARK_Z = 0.92f;
	private static final float PLACEMENT_BUILDING_Z = 0.91f;

	private static final float MOVABLE_SELECTION_MARKER_Z = 0.9f;
	private static final float BUILDING_SELECTION_MARKER_Z = 0.9f;

	private static final float FLAG_ROOF_Z = 0.89f;

	private final SoundManager sound;
	private final MapDrawContext context;

	/**
	 * An animation counter, used for trees and other waving/animated things.
	 */
	private int animationStep = 0;
	/**
	 * The image provider that supplies us with the images we need.
	 */
	private ImageProvider imageProvider;
	private SettlerImageMap imageMap;
	private float betweenTilesY;

	/**
	 * Creates a new {@link MapObjectDrawer}.
	 * 
	 * @param context
	 *            The context to use for computing the positions.
	 * @param sound
	 *            The sound manager to send sounds to play to.
	 */
	public MapObjectDrawer(MapDrawContext context, SoundManager sound) {
		this.context = context;
		this.sound = sound;
	}

	/**
	 * Draws a map object at a given position.
	 *
	 * @param x
	 *            THe position to draw the object.
	 * @param y
	 *            THe position to draw the object.
	 * @param object
	 *            The object (tree, ...) to draw.
	 */
	public void drawMapObject(int x, int y, IMapObject object) {
		forceSetup();

		byte fogStatus = context.getVisibleStatus(x, y);
		if (fogStatus == 0) {
			return; // break
		}
		float color = getColor(fogStatus);

		drawObject(x, y, object, color);

		if (object.getNextObject() != null) {
			drawMapObject(x, y, object.getNextObject());
		}
	}

	private void drawObject(int x, int y, IMapObject object, float color) {
		EMapObjectType type = object.getObjectType();
		float progress = object.getStateProgress();

		switch (type) {
		case ARROW:
			drawArrow(context, (IArrowMapObject) object, color);
			break;
		case TREE_ADULT:
			drawTree(x, y, color);
			break;

		case TREE_DEAD:
			playSound(object, SOUND_FALLING_TREE, x, y);
			drawFallingTree(x, y, progress, color);
			break;

		case TREE_GROWING:
			drawGrowingTree(x, y, progress, color);
			break;

		case CORN_GROWING:
			drawGrowingCorn(x, y, object, color);
			break;
		case CORN_ADULT:
			drawCorn(x, y, color);
			break;
		case CORN_DEAD:
			drawDeadCorn(x, y, color);
			break;

		case WINE_GROWING:
			drawGrowingWine(x, y, object, color);
			break;
		case WINE_HARVESTABLE:
			drawHarvestableWine(x, y, color);
			break;
		case WINE_DEAD:
			drawDeadWine(x, y, color);
			break;

		case WINE_BOWL:
			drawWineBowl(x, y, object, color);
			break;

		case WAVES:
			drawWaves(x, y, color);
			break;

		case STONE:
			drawStones(x, y, (int) object.getStateProgress(), color);
			break;

		case CUT_OFF_STONE:
			drawStones(x, y, 0, color);
			break;

		case GHOST:
			drawPlayerableByProgress(x, y, 12, 27, object, color);
			playSound(object, SOUND_SETTLER_KILLED, x, y);
			break;

		case BUILDING_DECONSTRUCTION_SMOKE:
			drawByProgress(x, y, 13, 38, object.getStateProgress(), color);
			playSound(object, SOUND_BUILDING_DESTROYED, x, y);
			break;

		case FOUND_COAL:
			drawByProgress(x, y, OBJECTS_FILE, 94, object.getStateProgress(), color);
			break;

		case FOUND_GEMSTONE:
			drawByProgress(x, y, OBJECTS_FILE, 95, object.getStateProgress(), color);
			break;

		case FOUND_GOLD:
			drawByProgress(x, y, OBJECTS_FILE, 96, object.getStateProgress(), color);
			break;

		case FOUND_IRON:
			drawByProgress(x, y, OBJECTS_FILE, 97, object.getStateProgress(), color);
			break;

		case FOUND_BRIMSTONE:
			drawByProgress(x, y, OBJECTS_FILE, 98, object.getStateProgress(), color);
			break;

		case FOUND_NOTHING:
			drawByProgress(x, y, OBJECTS_FILE, 99, object.getStateProgress(), color);
			break;

		case BUILDINGSITE_SIGN:
			drawByProgress(x, y, OBJECTS_FILE, 93, object.getStateProgress(), color);
			break;

		case BUILDINGSITE_POST:
			drawByProgress(x, y, OBJECTS_FILE, 92, object.getStateProgress(), color);
			break;

		case WORKAREA_MARK:
			drawByProgress(x, y, OBJECTS_FILE, 91, object.getStateProgress(), color);
			break;

		case FLAG_DOOR:
			drawPlayerableWaving(x, y, 13, 63, object, color);
			break;

		case CONSTRUCTION_MARK:
			drawConstructionMark(x, y, object, color);
			break;

		case FLAG_ROOF:
			drawRoofFlag(x, y, object, color);
			break;

		case BUILDING:
			drawBuilding(x, y, (IBuilding) object, color);
			break;

		case PLACEMENT_BUILDING:
			drawPlacementBuilding(x, y, object, color);
			break;

		case STACK_OBJECT:
			drawStack(x, y, (IStackMapObject) object, color);
			break;

		case SMOKE:
			drawByProgress(x, y, 13, 42, progress, color);
			break;

		case PLANT_DECORATION:
			drawPlantDecoration(x, y, color);
			break;

		case DESERT_DECORATION:
			drawDesertDecoration(x, y, color);
			break;

		case PIG:
			drawPig(x, y, color);
			break;

		case DONKEY:
			drawDonkey(x, y, object, color);
			break;

		case FISH_DECORATION:
			drawDecorativeFish(x, y, color);
			break;

		case ATTACKABLE_TOWER:
			drawAttackableTower(x, y, object);
			break;

		default:
			break;
		}
	}

	private void drawConstructionMark(int x, int y, IMapObject object, float color) {
		float z = context.getDrawBuffer().getZ();
		context.getDrawBuffer().setZ(CONSTRUCTION_MARK_Z);
		drawByProgress(x, y, 4, 6, object.getStateProgress(), color);
		context.getDrawBuffer().setZ(z);
	}

	private void drawRoofFlag(int x, int y, IMapObject object, float color) {
		float z = context.getDrawBuffer().getZ();
		context.getDrawBuffer().setZ(FLAG_ROOF_Z);
		drawPlayerableWaving(x, y, 13, 64, object, color);
		context.getDrawBuffer().setZ(z);
	}

	private void drawPlacementBuilding(int x, int y, IMapObject object, float color) {
		float z = context.getDrawBuffer().getZ();
		context.getDrawBuffer().setZ(PLACEMENT_BUILDING_Z);
		drawBuilding(x, y, (IBuilding) object, color);
		context.getDrawBuffer().setZ(z);
	}

	private void drawPlantDecoration(int x, int y, float color) {
		int step = (x * 13 + y * 233) % 8;
		Sequence<? extends Image> seq = this.imageProvider.getSettlerSequence(1, 27);
		draw(seq.getImageSafe(step), x, y, color);
	}

	private void drawDesertDecoration(int x, int y, float color) {
		int step = (x * 13 + y * 233) % 5 + 10;
		Sequence<? extends Image> seq = this.imageProvider.getSettlerSequence(1, 27);
		draw(seq.getImageSafe(step), x, y, color);
	}

	private void drawPig(int x, int y, float color) {
		Sequence<? extends Image> seq = this.imageProvider.getSettlerSequence(ANIMALS_FILE, PIG_SEQ);

		if (seq.length() > 0) {
			int i = getAnimationStep(x, y) / 2;
			int step = i % seq.length();
			draw(seq.getImageSafe(step), x, y, color);
		}
	}

	private void drawDonkey(int x, int y, IMapObject object, float color) {
		int i = (getAnimationStep(x, y) / 20) % 6;
		Image image = imageProvider.getImage(new OriginalImageLink(EImageLinkType.SETTLER, 6, 17, 72 + i));
		draw(image, x, y, getColor(object), color);
	}

	private void drawDecorativeFish(int x, int y, float color) {
		int step = getAnimationStep(x, y);
		Sequence<? extends Image> seq = this.imageProvider.getSettlerSequence(ANIMALS_FILE, FISH_SEQ);
		int substep = step % 1024;
		if (substep < 15) {
			int subseq = (step / 1024) % 4;
			draw(seq.getImageSafe(subseq * 15 + substep), x, y, color);
		}
	}

	private void drawAttackableTower(int x, int y, IMapObject object) {
		IMovable movable = ((IAttackableTowerMapObject) object).getMovable();
		if (movable != null) {
			drawMovableAt(movable, x, y);
			playMovableSound(movable);
		}
	}

	private void forceSetup() {
		if (imageProvider == null) {
			imageProvider = ImageProvider.getInstance();
			imageMap = SettlerImageMap.getInstance();
		}
	}

	/**
	 * Draws any type of movable.
	 *
	 * @param movable
	 *            The movable.
	 */
	public void draw(IMovable movable) {
		forceSetup();

		final ShortPoint2D pos = movable.getPos();
		drawMovableAt(movable, pos.x, pos.y);

		playMovableSound(movable);
	}

	private void playMovableSound(IMovable movable) {
		if (movable.isSoundPlayed()) {
			return;
		}
<<<<<<< HEAD
		int soundNumber = -1;
		float delay = movable.getMoveProgress();
		switch (movable.getAction()) {
			case ACTION1:
				switch (movable.getMovableType()) {
					case LUMBERJACK:
						if (delay > .8) soundNumber = 0; break;
					case BRICKLAYER:
						if (delay > .7) soundNumber = 1; break;
					case DIGGER:
						if (delay > .6) soundNumber = 2; break;
					case STONECUTTER:
						if (delay > .8) soundNumber = 3; break;
					case SAWMILLER:
						if (delay > .2) soundNumber = 5; break;
					case SMITH:
						if (delay > .8) soundNumber = 6; break;
					case FARMER:
						if (delay > .8) soundNumber = 8; break;
					case SLAUGHTERER:
						if (delay > .4) soundNumber = 14; break;
					case FISHERMAN:
						if (delay > .8) soundNumber = 15; break;
					case DOCKWORKER:
						if (delay > .8) soundNumber = 20; break;
					case HEALER:
						if (delay > .8) soundNumber = 21; break;
					case GEOLOGIST:
						if (sound.random.nextInt(256) == 0) soundNumber = 24; break; // TODO: should also check grid.getResourceAmountAt(x, y)
					case SWORDSMAN_L1:
					case SWORDSMAN_L2:
					case SWORDSMAN_L3:
						if (delay > .8) soundNumber = 30; break;
					case BOWMAN_L1:
					case BOWMAN_L2:
					case BOWMAN_L3:
						if (delay > .4) soundNumber = 33; break;
					case PIKEMAN_L1:
					case PIKEMAN_L2:
					case PIKEMAN_L3:
						soundNumber = 34; break;
					case MELTER:
						soundNumber = 40; break;
					case DONKEY_FARMER:
						if (delay > .8) soundNumber = 40; break;
					case PIG_FARMER:
						if (delay > .4) soundNumber = 41; break;
					case MILLER:
						if (delay > .4) soundNumber = 42; break;
					case CHARCOAL_BURNER:
						if (delay > .8) soundNumber = 45; break;
				}
				break;
			case ACTION2:
				switch (movable.getMovableType()) {
					case FARMER:
						if (delay > .8) soundNumber = 12; break;
					case LUMBERJACK:
						if (delay > .8) soundNumber = 36; break;
				}
=======
	}

	private void playSoundAction1(EMovableType type, ShortPoint2D position) {
		switch (type) {
		case BRICKLAYER:
			sound.playSound(1, 1, position);
			break;
		case LUMBERJACK:
			sound.playSound(0, 1, position);
			break;
		case SAWMILLER:
			sound.playSound(5, 1, position);
			break;
		case STONECUTTER:
			sound.playSound(3, 1, position);
			break;
		case DIGGER:
			sound.playSound(2, 1, position);
			break;
		case SMITH:
			sound.playSound(6, 1, position);
			break;
		case FARMER:
			sound.playSound(12, 1, position);
			break;
		case SWORDSMAN_L1:
		case SWORDSMAN_L2:
		case SWORDSMAN_L3:
			sound.playSound(30, 1, position);
			break;
		case BOWMAN_L1:
		case BOWMAN_L2:
		case BOWMAN_L3:
			sound.playSound(33, 1, position);
			break;
		case MELTER:
			sound.playSound(38, 1, position);
			break;
		case CHARCOAL_BURNER:
			sound.playSound(45, 1, position);
			break;
>>>>>>> 942e0785
		}
		if (soundNumber >= 0) {
			sound.playSound(soundNumber, 1, movable.getPos());
			movable.setSoundPlayed();
		}
	}

	private void drawMovableAt(IMovable movable, int x, int y) {
		byte fogStatus = context.getVisibleStatus(x, y);
		if (fogStatus <= CommonConstants.FOG_OF_WAR_EXPLORED) {
			return; // break
		}
		final float moveProgress = movable.getMoveProgress();
		Color color = context.getPlayerColor(movable.getPlayer().getPlayerId());
		float shade = MapObjectDrawer.getColor(fogStatus);
		Image image;
		float viewX;
		float viewY;
		int height = context.getHeight(x, y);

		// melter action
		if (movable.getMovableType() == EMovableType.MELTER && movable.getAction() == EMovableAction.ACTION1) {
			int number = (int) (moveProgress * 36);
			// draw molten metal
			int metalX = x - 2;
			int metalY = y - 5;
			viewX = context.getConverter().getViewX(metalX, metalY, height);
			viewY = context.getConverter().getViewY(metalX, metalY, height);
			int metal = (movable.getMelterOre() == EMaterialType.IRONORE) ? 37 : 36;
			ImageLink link = new OriginalImageLink(EImageLinkType.SETTLER, 13, metal, number > 24 ? 24 : number);
			image = imageProvider.getImage(link);
			image.drawAt(context.getGl(), context.getDrawBuffer(), viewX, viewY, color, shade);
			// draw smoke
			int smokeX = x - 9;
			int smokeY = y - 14;
			viewX = context.getConverter().getViewX(smokeX, smokeY, height);
			viewY = context.getConverter().getViewY(smokeX, smokeY, height);
			link = new OriginalImageLink(EImageLinkType.SETTLER, 13, 42, number > 35 ? 35 : number);
			image = imageProvider.getImage(link);
			image.drawAt(context.getGl(), context.getDrawBuffer(), viewX, viewY, color, shade);
		}

		if (movable.getAction() == EMovableAction.WALKING) {
			int originX = x - movable.getDirection().getGridDeltaX();
			int originY = y - movable.getDirection().getGridDeltaY();
			viewX = betweenTilesX(originX, originY, x, y, moveProgress);
			viewY = betweenTilesY;
		} else {
			viewX = context.getConverter().getViewX(x, y, height);
			viewY = context.getConverter().getViewY(x, y, height);
		}
		image = this.imageMap.getImageForSettler(movable, moveProgress);
		image.drawAt(context.getGl(), context.getDrawBuffer(), viewX, viewY, color, shade);

		if (movable.isSelected()) {
			drawSelectionMark(viewX, viewY, movable.getHealth() / movable.getMovableType().getHealth());
		}
	}

	private float betweenTilesX(int startX, int startY, int destinationX, int destinationY, float progress) {
		float theight = context.getHeight(startX, startY);
		float dheight = context.getHeight(destinationX, destinationY);
		MapCoordinateConverter converter = context.getConverter();
		float x = (1 - progress) * converter.getViewX(startX, startY, theight)
				+ progress * converter.getViewX(destinationX, destinationY, dheight);
		betweenTilesY = (1 - progress) * converter.getViewY(startX, startY, theight)
				+ progress * converter.getViewY(destinationX, destinationY, dheight);
		return x;
	}

	private void drawSelectionMark(float viewX, float viewY, float healthPercentage) {
		float z = context.getDrawBuffer().getZ();
		context.getDrawBuffer().setZ(MOVABLE_SELECTION_MARKER_Z);

		Image image = ImageProvider.getInstance().getSettlerSequence(4, 7).getImageSafe(0);
		image.drawAt(context.getGl(), context.getDrawBuffer(), viewX, viewY + 20, -1);

		Sequence<? extends Image> sequence = ImageProvider.getInstance().getSettlerSequence(4, 6);
		int healthId = Math.min((int) ((1 - healthPercentage) * sequence.length()), sequence.length() - 1);
		Image healthImage = sequence.getImageSafe(healthId);
		healthImage.drawAt(context.getGl(), context.getDrawBuffer(), viewX, viewY + 38, -1);

		context.getDrawBuffer().setZ(z);
	}

	private void playSound(IMapObject object, int soundId, int x, int y) {
		if (object instanceof ISoundable) {
			ISoundable soundable = (ISoundable) object;
			if (!soundable.isSoundPlayed()) {
				sound.playSound(soundId, 1, x, y);
				soundable.setSoundPlayed();
			}
		}
	}

	private void drawArrow(MapDrawContext context, IArrowMapObject object,
			float color) {
		int sequence = 0;
		switch (object.getDirection()) {
		case SOUTH_WEST:
			sequence = 100;
			break;

		case WEST:
			sequence = 101;
			break;

		case NORTH_WEST:
			sequence = 102;
			break;

		case NORTH_EAST:
			sequence = 103;
			break;

		case EAST:
			sequence = 104;
			break;

		case SOUTH_EAST:
			sequence = 104;
			break;
		}

		float progress = object.getStateProgress();
		int index = Math.round(progress * 2);

		float x = betweenTilesX(object.getSourceX(), object.getSourceY(), object.getTargetX(), object.getTargetY(), progress);

		int iColor = Color.getABGR(color, color, color, 1);

		boolean onGround = progress >= 1;
		float z = 0;
		if (onGround) {
			z = context.getDrawBuffer().getZ();
			context.getDrawBuffer().setZ(-.1f);
			iColor &= 0x7fffffff;
		}
		Image image = this.imageProvider.getSettlerSequence(OBJECTS_FILE, sequence).getImageSafe(index);
		image.drawAt(context.getGl(), context.getDrawBuffer(), x, betweenTilesY + 20 * progress * (1 - progress) + 20, iColor);
		if (onGround) {
			context.getDrawBuffer().setZ(z);
		}
	}

	private void drawStones(int x, int y, int availableStones, float color) {
		Sequence<? extends Image> seq = this.imageProvider.getSettlerSequence(OBJECTS_FILE, STONE);
		int stones = seq.length() - availableStones - 1;
		draw(seq.getImageSafe(stones), x, y, color);
	}

	private void drawWaves(int x, int y, float color) {
		Sequence<? extends Image> seq = this.imageProvider.getSettlerSequence(OBJECTS_FILE, WAVES);
		int len = seq.length();
		int step = (animationStep / 2 + x / 2 + y / 2) % len;
		if (step < len) {
			draw(seq.getImageSafe(step), x, y, color);
		}
	}

	private void drawGrowingCorn(int x, int y, IMapObject object, float color) {
		Sequence<? extends Image> seq = this.imageProvider.getSettlerSequence(OBJECTS_FILE, CORN);
		int step = (int) (object.getStateProgress() * CORN_GROW_STEPS);
		draw(seq.getImageSafe(step), x, y, color);
	}

	private void drawCorn(int x, int y, float color) {
		Sequence<? extends Image> seq = this.imageProvider.getSettlerSequence(OBJECTS_FILE, CORN);
		draw(seq.getImageSafe(CORN_GROW_STEPS), x, y, color);
	}

	private void drawDeadCorn(int x, int y, float color) {
		Sequence<? extends Image> seq = this.imageProvider.getSettlerSequence(OBJECTS_FILE, CORN);
		draw(seq.getImageSafe(CORN_DEAD_STEP), x, y, color);
	}

	private void drawGrowingWine(int x, int y, IMapObject object, float color) {
		Sequence<? extends Image> seq = this.imageProvider.getSettlerSequence(OBJECTS_FILE, WINE);
		int step = (int) (object.getStateProgress() * WINE_GROW_STEPS);
		draw(seq.getImageSafe(step), x, y, color);
	}

	private void drawHarvestableWine(int x, int y, float color) {
		Sequence<? extends Image> seq = this.imageProvider.getSettlerSequence(OBJECTS_FILE, WINE);
		draw(seq.getImageSafe(WINE_GROW_STEPS), x, y, color);
	}

	private void drawDeadWine(int x, int y, float color) {
		Sequence<? extends Image> seq = this.imageProvider.getSettlerSequence(OBJECTS_FILE, WINE);
		draw(seq.getImageSafe(WINE_DEAD_STEP), x, y, color);
	}

	private void drawWineBowl(int x, int y, IMapObject object, float color) {
		Sequence<? extends Image> seq = this.imageProvider.getSettlerSequence(BUILDINGS_FILE, WINE_BOWL_SEQUENCE);
		int step = (int) (object.getStateProgress() * (WINE_BOWL_IMAGES - 1));
		draw(seq.getImageSafe(step), x, y, color);
	}

	private void drawGrowingTree(int x, int y, float progress, float color) {
		Image image;
		if (progress < 0.33) {
			Sequence<? extends Image> seq = this.imageProvider.getSettlerSequence(OBJECTS_FILE, SMALL_GROWING_TREE);
			image = seq.getImageSafe(0);
		} else {
			int treeType = getTreeType(x, y);
			Sequence<? extends Image> seq = this.imageProvider.getSettlerSequence(OBJECTS_FILE, TREE_CHANGING_SEQUENCES[treeType]);
			if (progress < 0.66) {
				image = seq.getImageSafe(TREE_SMALL);
			} else {
				image = seq.getImageSafe(TREE_MEDIUM);
			}
		}
		draw(image, x, y, color);
	}

	private void drawFallingTree(int x, int y, float progress, float color) {
		int treeType = getTreeType(x, y);
		int imageStep;

		if (progress < TREE_CUT_1) {
			imageStep = (int) (progress * TREE_FALLING_SPEED);
			if (imageStep >= TREE_FALL_IMAGES) {
				imageStep = TREE_FALL_IMAGES - 1;
			}
		} else if (progress < TREE_CUT_2) {
			// cut image 1
			imageStep = TREE_FALL_IMAGES;
		} else if (progress < TREE_CUT_3) {
			// cut image 2
			imageStep = TREE_FALL_IMAGES + 1;
		} else if (progress < TREE_TAKEN) {
			// cut image 3
			imageStep = TREE_FALL_IMAGES + 2;
		} else {
			int relativeStep = (int) ((progress - TREE_TAKEN) / (1 - TREE_TAKEN) * TREE_ROT_IMAGES);
			imageStep = relativeStep + TREE_FALL_IMAGES + 3;
		}

		Sequence<? extends Image> seq = this.imageProvider.getSettlerSequence(OBJECTS_FILE, TREE_CHANGING_SEQUENCES[treeType]);
		draw(seq.getImageSafe(imageStep), x, y, color);
	}

	private void drawTree(int x, int y, float color) {
		int treeType = getTreeType(x, y);
		Sequence<? extends Image> seq = this.imageProvider.getSettlerSequence(OBJECTS_FILE, TREE_SEQUENCES[treeType]);

		int step = getAnimationStep(x, y) % seq.length();
		draw(seq.getImageSafe(step), x, y, color);
	}

	/**
	 * Draws a player border at a given position.
	 * 
	 * @param x
	 *            X position
	 * @param y
	 *            Y position
	 * @param player
	 *            The player.
	 */
	public void drawPlayerBorderObject(int x, int y, byte player) {
		forceSetup();

		byte fogStatus = context.getVisibleStatus(x, y);
		if (fogStatus <= CommonConstants.FOG_OF_WAR_EXPLORED) {
			return; // break
		}
		float base = getColor(fogStatus);
		Color color = context.getPlayerColor(player);

		draw(imageProvider.getSettlerSequence(FILE_BORDER_POST, 65).getImageSafe(0), x, y, color, base);
	}

	private static int getTreeType(int x, int y) {
		return (x + x / 5 + y / 3 + y + y / 7) % TREE_TYPES;
	}

	private int getAnimationStep(int x, int y) {
		return 0xfffffff & (this.animationStep + x * 167 + y * 1223);
	}

	/**
	 * Increases the animation step for trees and other stuff.
	 */
	public void increaseAnimationStep() {
		this.animationStep = ((int) System.currentTimeMillis() / 100) & 0x7fffffff;
	}

	/**
	 * Draws a stack
	 *
	 * @param x
	 *            The x coordinate of the building
	 * @param y
	 *            The y coordinate of the building
	 * @param object
	 *            The stack to draw.
	 * @param color
	 *            Color to be drawn
	 */
	private void drawStack(int x, int y, IStackMapObject object, float color) {
		forceSetup();

		byte elements = object.getSize();
		if (elements > 0) {
			drawStackAtScreen(x, y, object.getMaterialType(), elements, color);
		}
	}

	/**
	 * Draws the stack directly to the screen.
	 *
	 * @param x
	 *            The x coordinate of the building
	 * @param y
	 *            The y coordinate of the building
	 * @param material
	 *            The material the stack should have.
	 * @param count
	 *            The number of elements on the stack
	 */
	private void drawStackAtScreen(int x, int y, EMaterialType material, int count, float color) {
		int stackIndex = material.getStackIndex();

		Sequence<? extends Image> seq = this.imageProvider.getSettlerSequence(OBJECTS_FILE, stackIndex);
		draw(seq.getImageSafe(count - 1), x, y, color);
	}

	/**
	 * Gets the gray color for a given fog.
	 *
	 * @param fogStatus
	 *            The fog of war value
	 * @return Fog of war transparency color value
	 */
	private static float getColor(int fogStatus) {
		return (float) fogStatus / CommonConstants.FOG_OF_WAR_VISIBLE;
	}

	/**
	 * Draws a given buildng to the context.
	 *
	 * @param x
	 *            The x coordinate of the building
	 * @param y
	 *            The y coordinate of the building
	 * @param building
	 *            The building to draw
	 * @param color
	 *            Gray color shade
	 */
	private void drawBuilding(int x, int y, IBuilding building, float color) {
		EBuildingType type = building.getBuildingType();

		float state = building.getStateProgress();

		if (state >= 0.99) {
			if (type == EBuildingType.MILL && ((IBuilding.IMill) building).isRotating()) {
				Sequence<? extends Image> seq = this.imageProvider.getSettlerSequence(MILL_FILE, MILL_SEQ);

				if (seq.length() > 0) {
					int i = getAnimationStep(x, y);
					int step = i % seq.length();
					draw(seq.getImageSafe(step), x, y, color);
				}
				playSound(building, SOUND_MILL, x, y);

			} else {
				ImageLink[] images = type.getImages();
				if (images.length > 0) {
					Image image = imageProvider.getImage(images[0]);
					draw(image, x, y, color, building.getBuildingType() == EBuildingType.MARKET_PLACE);
				}

				if (building instanceof IOccupied && context.getVisibleStatus(x, y) > CommonConstants.FOG_OF_WAR_EXPLORED) {
					drawOccupiers(x, y, (IOccupied) building, color);
				}

				for (int i = 1; i < images.length; i++) {
					Image image = imageProvider.getImage(images[i]);
					draw(image, x, y, color);
				}
			}
		} else if (state >= .01f) {
			drawBuildingConstruction(x, y, color, type, state);
		}

		if (building.isSelected()) {
			drawBuildingSelectMarker(x, y);
		}
	}

	private void drawBuildingConstruction(int x, int y, float color, EBuildingType type, float state) {
		boolean hasTwoConstructionPhases = type.getBuildImages().length > 0;

		boolean isInBuildPhase = hasTwoConstructionPhases && state < .5f;

		if (!isInBuildPhase && hasTwoConstructionPhases) {
			// draw the base build image
			for (ImageLink link : type.getBuildImages()) {
				Image image = imageProvider.getImage(link);
				draw(image, x, y, color);
			}
		}

		ImageLink[] constructionImages = isInBuildPhase ? type.getBuildImages() : type.getImages();

		float maskState = hasTwoConstructionPhases ? (state * 2) % 1 : state;
		for (ImageLink link : constructionImages) {
			Image image = imageProvider.getImage(link);
			drawWithConstructionMask(x, y, maskState, image, color);
		}
	}

	/**
	 * Draws the occupiers of a building
	 *
	 * @param x
	 *            The x coordinate of the building
	 * @param y
	 *            The y coordinate of the building
	 * @param building
	 *            The occupyed building
	 * @param baseColor
	 *            The base color (gray shade).
	 */
	private void drawOccupiers(int x, int y, IOccupied building, float baseColor) {
		// this can cause a ConcurrentModificationException when
		// a soldier enters the tower!
		try {
			int height = context.getHeight(x, y);
			float towerX = context.getConverter().getViewX(x, y, height);
			float towerY = context.getConverter().getViewY(x, y, height);
			GLDrawContext gl = context.getGl();

			for (IBuildingOccupier occupier : building.getOccupiers()) {
				OccupierPlace place = occupier.getPlace();

				IMovable movable = occupier.getMovable();
				Color color = context.getPlayerColor(movable.getPlayer().getPlayerId());

				Image image;
				switch (place.getSoldierClass()) {
				case INFANTRY:
					OriginalImageLink imageLink = place.looksRight() ? INSIDE_BUILDING_RIGHT : INSIDE_BUILDING_LEFT;
					image = imageProvider.getImage(imageLink);
					break;
				case BOWMAN:
				default:
					image = this.imageMap.getImageForSettler(movable, movable.getMoveProgress());
					break;
				}
				float viewX = towerX + place.getOffsetX();
				float viewY = towerY + place.getOffsetY();
				image.drawAt(gl, context.getDrawBuffer(), viewX, viewY, color, baseColor);

				if (place.getSoldierClass() == ESoldierClass.BOWMAN) {
					playMovableSound(movable);
					if (movable.isSelected()) {
						drawSelectionMark(viewX, viewY, movable.getHealth() / movable.getMovableType().getHealth());
					}
				}
			}
		} catch (ConcurrentModificationException e) {
			// happens sometime, just ignore it.
		}
	}

	private void drawBuildingSelectMarker(int x, int y) {
		float z = context.getDrawBuffer().getZ();
		context.getDrawBuffer().setZ(BUILDING_SELECTION_MARKER_Z);

		Image image = imageProvider.getSettlerSequence(SELECT_MARK_FILE, SELECT_MARK_SEQUENCE).getImageSafe(0);
		draw(image, x, y, -1);

		context.getDrawBuffer().setZ(z);
	}

	private void drawWithConstructionMask(int x, int y, float maskState, Image unsafeImage, float color) {
		if (!(unsafeImage instanceof SingleImage)) {
			return; // should not happen
		}
		int height = context.getHeight(x, y);
		float viewX = context.getConverter().getViewX(x, y, height);
		float viewY = context.getConverter().getViewY(x, y, height);
		int iColor = Color.getABGR(color, color, color, 1);

		SingleImage image = (SingleImage) unsafeImage;
		// number of tiles in x direction, can be adjusted for performance
		int tiles = 6;

		float topLineBottom = 1 - maskState;
		float topLineTop = Math.max(0, topLineBottom - .1f);

		image.drawTriangle(context.getGl(), context.getDrawBuffer(), viewX, viewY, 0, 1, 1, 1, 0, topLineBottom, iColor);
		image.drawTriangle(context.getGl(), context.getDrawBuffer(), viewX, viewY, 1, 1, 1, topLineBottom, 0, topLineBottom, iColor);

		for (int i = 0; i < tiles; i++) {
			image.drawTriangle(context.getGl(), context.getDrawBuffer(), viewX, viewY, 1.0f / tiles * i,
					topLineBottom, 1.0f / tiles * (i + 1), topLineBottom, 1.0f / tiles * (i + .5f), topLineTop, iColor);
		}
	}

	private void drawPlayerableByProgress(int x, int y, int file, int sequenceIndex, IMapObject object, float baseColor) {
		Sequence<? extends Image> sequence = this.imageProvider.getSettlerSequence(file, sequenceIndex);
		int index = Math.min((int) (object.getStateProgress() * sequence.length()), sequence.length() - 1);
		Color color = getColor(object);
		draw(sequence.getImage(index), x, y, color, baseColor);
	}

	private Color getColor(IMapObject object) {
		Color color = null;
		if (object instanceof IPlayerable) {
			color = context.getPlayerColor(((IPlayerable) object).getPlayer().getPlayerId());
		}
		return color;
	}

	private void drawPlayerableWaving(int x, int y, int file, int sequenceIndex, IMapObject object, float baseColor) {
		Sequence<? extends Image> sequence = this.imageProvider.getSettlerSequence(file, sequenceIndex);
		int index = animationStep % sequence.length();
		Color color = getColor(object);
		draw(sequence.getImageSafe(index), x, y, color, baseColor);
	}

	private void drawByProgress(int x, int y, int file, int sequenceIndex, float progress, float color) {
		Sequence<? extends Image> sequence = this.imageProvider.getSettlerSequence(file, sequenceIndex);
		int index = Math.min((int) (progress * sequence.length()), sequence.length() - 1);
		draw(sequence.getImageSafe(index), x, y, color);
	}

	private void draw(Image image, int x, int y, Color color, float baseColor) {
		int height = context.getHeight(x, y);
		float viewX = context.getConverter().getViewX(x, y, height);
		float viewY = context.getConverter().getViewY(x, y, height);

		image.drawAt(context.getGl(), context.getDrawBuffer(), viewX, viewY, color, baseColor);
	}

	private void draw(Image image, int x, int y, float color, boolean background) {
		float z = 0;
		if (background) {
			z = context.getDrawBuffer().getZ();
			context.getDrawBuffer().setZ(z - .1f);
		}
		draw(image, x, y, color);
		if (background) {
			context.getDrawBuffer().setZ(z);
		}
	}

	private void draw(Image image, int x, int y, float color) {
		int iColor = Color.getABGR(color, color, color, 1);
		draw(image, x, y, iColor);
	}

	private void draw(Image image, int x, int y, int color) {
		int height = context.getHeight(x, y);
		float viewX = context.getConverter().getViewX(x, y, height);
		float viewY = context.getConverter().getViewY(x, y, height);

		image.drawAt(context.getGl(), context.getDrawBuffer(), viewX, viewY, color);
	}

	public void drawMoveToMarker(ShortPoint2D moveToMarker, float progress) {
		forceSetup();
		drawByProgress(moveToMarker.x, moveToMarker.y, MARKER_FILE, MOVE_TO_MARKER_SEQUENCE, progress, 1);
	}

	public void drawGotoMarker(ShortPoint2D gotoMarker, Image image) {
		float z = context.getDrawBuffer().getZ();
		context.getDrawBuffer().setZ(FLAG_ROOF_Z);
		draw(image, gotoMarker.x, gotoMarker.y, 1f);
		context.getDrawBuffer().setZ(z);
	}
}<|MERGE_RESOLUTION|>--- conflicted
+++ resolved
@@ -431,7 +431,6 @@
 		if (movable.isSoundPlayed()) {
 			return;
 		}
-<<<<<<< HEAD
 		int soundNumber = -1;
 		float delay = movable.getMoveProgress();
 		switch (movable.getAction()) {
@@ -492,49 +491,6 @@
 					case LUMBERJACK:
 						if (delay > .8) soundNumber = 36; break;
 				}
-=======
-	}
-
-	private void playSoundAction1(EMovableType type, ShortPoint2D position) {
-		switch (type) {
-		case BRICKLAYER:
-			sound.playSound(1, 1, position);
-			break;
-		case LUMBERJACK:
-			sound.playSound(0, 1, position);
-			break;
-		case SAWMILLER:
-			sound.playSound(5, 1, position);
-			break;
-		case STONECUTTER:
-			sound.playSound(3, 1, position);
-			break;
-		case DIGGER:
-			sound.playSound(2, 1, position);
-			break;
-		case SMITH:
-			sound.playSound(6, 1, position);
-			break;
-		case FARMER:
-			sound.playSound(12, 1, position);
-			break;
-		case SWORDSMAN_L1:
-		case SWORDSMAN_L2:
-		case SWORDSMAN_L3:
-			sound.playSound(30, 1, position);
-			break;
-		case BOWMAN_L1:
-		case BOWMAN_L2:
-		case BOWMAN_L3:
-			sound.playSound(33, 1, position);
-			break;
-		case MELTER:
-			sound.playSound(38, 1, position);
-			break;
-		case CHARCOAL_BURNER:
-			sound.playSound(45, 1, position);
-			break;
->>>>>>> 942e0785
 		}
 		if (soundNumber >= 0) {
 			sound.playSound(soundNumber, 1, movable.getPos());
