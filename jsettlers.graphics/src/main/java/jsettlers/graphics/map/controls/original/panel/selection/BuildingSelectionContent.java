--- conflicted
+++ resolved
@@ -342,18 +342,6 @@
 		} else if (building instanceof IBuilding.IResourceBuilding) {
 			IBuilding.IResourceBuilding resourceBuilding = (IBuilding.IResourceBuilding) building;
 			text = Labels.getString("productivity", (int) (resourceBuilding.getProductivity() * 100));
-<<<<<<< HEAD
-		} else if (building.getBuildingType() == EBuildingType.DOCKYARD) {
-			List<EMaterialType> list = (building).getRemainingOrder();
-			text = Labels.getString("materials_required");
-			layout.materialText.setText(text);
-			if (list != null) {
-				addShipRequestStacks(layout.materialArea, (ArrayList)list);
-			}
-			BuildingBackgroundPanel root = layout._root;
-			return root;
-=======
->>>>>>> 83e8fccd
 		}
 		layout.materialText.setText(text);
 
@@ -620,7 +608,7 @@
 
 		return layout._root;
 	}
-	
+
 	private BuildingBackgroundPanel createDockyardBuildingContent(BuildingState state) {
 		DockyardSelectionLayout layout = new DockyardSelectionLayout();
 		loadPriorityButton(layout.background, layout.priority, state);
