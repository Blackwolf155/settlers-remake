--- conflicted
+++ resolved
@@ -138,12 +138,4 @@
 	public boolean cannotWork() {
 		return false;
 	}
-<<<<<<< HEAD
-
-	@Override
-	public List<EMaterialType> getRemainingOrder() {
-		return this.getRemainingOrder();
-	}
-=======
->>>>>>> 83e8fccd
 }