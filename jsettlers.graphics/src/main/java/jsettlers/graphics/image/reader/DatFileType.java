--- conflicted
+++ resolved
@@ -52,14 +52,7 @@
 	}
 
 	/**
-<<<<<<< HEAD
-	 * Converts a color in the current format to a rgba 4444 color.
-	 * 
-	 * @param color
-	 * @return
-=======
 	 * Converts a color in the current format to a rgba 5551 color.
->>>>>>> 24deb9a7
 	 */
 	public short convertTo4444(int color) {
 		if (this == RGB555) {
