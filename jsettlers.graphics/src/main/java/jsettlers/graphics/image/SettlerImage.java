/*******************************************************************************
 * Copyright (c) 2015
 *
 * Permission is hereby granted, free of charge, to any person obtaining a copy of this software and associated documentation files (the "Software"),
 * to deal in the Software without restriction, including without limitation the rights to use, copy, modify, merge, publish, distribute, sublicense,
 * and/or sell copies of the Software, and to permit persons to whom the Software is furnished to do so, subject to the following conditions:
 *
 * The above copyright notice and this permission notice shall be included in all copies or substantial portions of the Software.
 *
 * THE SOFTWARE IS PROVIDED "AS IS", WITHOUT WARRANTY OF ANY KIND, EXPRESS OR IMPLIED, INCLUDING BUT NOT LIMITED TO THE WARRANTIES OF MERCHANTABILITY,
 * FITNESS FOR A PARTICULAR PURPOSE AND NONINFRINGEMENT. IN NO EVENT SHALL THE AUTHORS OR COPYRIGHT HOLDERS BE LIABLE FOR ANY CLAIM, DAMAGES OR OTHER
 * LIABILITY, WHETHER IN AN ACTION OF CONTRACT, TORT OR OTHERWISE, ARISING FROM, OUT OF OR IN CONNECTION WITH THE SOFTWARE OR THE USE OR OTHER
 * DEALINGS IN THE SOFTWARE.
 *******************************************************************************/
package jsettlers.graphics.image;

import go.graphics.GLDrawContext;
import go.graphics.GeometryHandle;
import jsettlers.common.Color;
import jsettlers.graphics.image.reader.ImageMetadata;

/**
 * This is the image of something that is displayed as an object on the map, e.g. an settler.
 * <p>
 * It can have a torso, an overlay that is always drawn together with the image.
 * 
 * @author michael
 */
public class SettlerImage extends SingleImage {

	private SingleImage torso = null;
	private SingleImage shadow = null;

	/**
	 * Creates a new settler image.
	 * 
	 * @param metadata
	 *            The mata data to use.
	 * @param data
	 *            The data to use.
	 */
	public SettlerImage(ImageMetadata metadata, short[] data) {
		super(metadata, data);
	}

	@Override
	public void draw(GLDrawContext gl, Color color) {
		if (this.torso != null) {
			super.draw(gl, null);
			this.torso.draw(gl, color);
		} else {
			super.draw(gl, color);
		}
	}

	@Override
	public void draw(GLDrawContext gl, Color color, float multiply) {
		super.draw(gl, null, multiply);
		if (this.torso != null) {
			this.torso.draw(gl, color, multiply);
		}
	}

	/**
	 * Sets the image overlay.
	 * 
	 * @param torso
	 *            The torso. May be null.
	 */
	public void setTorso(SingleImage torso) {
		this.torso = torso;
	}

	public void setShadow(SingleImage shadow) {
		this.shadow = shadow;
	}

	/**
	 * Gets the torso for this image.
	 * 
	 * @return The torso.
	 */
	public Image getTorso() {
		return this.torso;
	}

	@Override
	protected GeometryHandle getGeometry(GLDrawContext context) {
		GeometryHandle index = super.getGeometry(context);
		if (torso != null && torso.getWidth() == getWidth()
				&& torso.getHeight() == getHeight()
				&& torso.getOffsetX() == getOffsetX()
				&& torso.getOffsetY() == getOffsetY()) {
			torso.setGeometry(index);
		}
		return index;
	}
<<<<<<< HEAD
=======

	@Override
	public void drawAt(GLDrawContext gl, DrawBuffer buffer, float viewX,
					   float viewY, int iColor) {
		super.drawAt(gl, buffer, viewX, viewY, iColor);
		if (this.torso != null) {
			this.torso.drawAt(gl, buffer, viewX, viewY, iColor);
		}
		if (this.shadow != null) {
			this.shadow.drawAt(gl, buffer, viewX, viewY, -1);
		}
	}

	@Override
	public void drawOnlyImageAt(GLDrawContext gl, DrawBuffer buffer, float viewX,
					   float viewY, int iColor) {
		super.drawAt(gl, buffer, viewX, viewY, iColor);
	}

	@Override
	public void drawOnlyShadowAt(GLDrawContext gl, DrawBuffer buffer, float viewX,
					   float viewY, int iColor) {
		if (this.shadow != null) {
			this.shadow.drawAt(gl, buffer, viewX, viewY, -1);
		}
	}

	@Override
	public void drawAt(GLDrawContext gl, DrawBuffer buffer, float viewX,
			float viewY, Color color, float multiply) {
		super.drawAt(gl, buffer, viewX, viewY, dimColor(Color.WHITE, multiply));
		if (this.shadow != null) {
			this.shadow.drawAt(gl, buffer, viewX, viewY, -1);
		}
		if (this.torso != null) {
			this.torso.drawAt(gl, buffer, viewX, viewY, dimColor(color, multiply));
		}
	}
>>>>>>> e3831266
}<|MERGE_RESOLUTION|>--- conflicted
+++ resolved
@@ -95,45 +95,30 @@
 		}
 		return index;
 	}
-<<<<<<< HEAD
-=======
 
 	@Override
-	public void drawAt(GLDrawContext gl, DrawBuffer buffer, float viewX,
+	public void drawAt(GLDrawContext gl, float viewX,
 					   float viewY, int iColor) {
-		super.drawAt(gl, buffer, viewX, viewY, iColor);
+		super.drawAt(gl, viewX, viewY, iColor);
 		if (this.torso != null) {
-			this.torso.drawAt(gl, buffer, viewX, viewY, iColor);
+			this.torso.drawAt(gl, viewX, viewY, iColor);
 		}
 		if (this.shadow != null) {
-			this.shadow.drawAt(gl, buffer, viewX, viewY, -1);
+			this.shadow.drawAt(gl, viewX, viewY, -1);
 		}
 	}
 
 	@Override
-	public void drawOnlyImageAt(GLDrawContext gl, DrawBuffer buffer, float viewX,
+	public void drawOnlyImageAt(GLDrawContext gl, float viewX,
 					   float viewY, int iColor) {
-		super.drawAt(gl, buffer, viewX, viewY, iColor);
+		super.drawAt(gl, viewX, viewY, iColor);
 	}
 
 	@Override
-	public void drawOnlyShadowAt(GLDrawContext gl, DrawBuffer buffer, float viewX,
+	public void drawOnlyShadowAt(GLDrawContext gl, float viewX,
 					   float viewY, int iColor) {
 		if (this.shadow != null) {
-			this.shadow.drawAt(gl, buffer, viewX, viewY, -1);
+			this.shadow.drawAt(gl, viewX, viewY, -1);
 		}
 	}
-
-	@Override
-	public void drawAt(GLDrawContext gl, DrawBuffer buffer, float viewX,
-			float viewY, Color color, float multiply) {
-		super.drawAt(gl, buffer, viewX, viewY, dimColor(Color.WHITE, multiply));
-		if (this.shadow != null) {
-			this.shadow.drawAt(gl, buffer, viewX, viewY, -1);
-		}
-		if (this.torso != null) {
-			this.torso.drawAt(gl, buffer, viewX, viewY, dimColor(color, multiply));
-		}
-	}
->>>>>>> e3831266
 }