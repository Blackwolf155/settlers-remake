/*******************************************************************************
 * Copyright (c) 2015
 *
 * Permission is hereby granted, free of charge, to any person obtaining a copy of this software and associated documentation files (the "Software"),
 * to deal in the Software without restriction, including without limitation the rights to use, copy, modify, merge, publish, distribute, sublicense,
 * and/or sell copies of the Software, and to permit persons to whom the Software is furnished to do so, subject to the following conditions:
 *
 * The above copyright notice and this permission notice shall be included in all copies or substantial portions of the Software.
 *
 * THE SOFTWARE IS PROVIDED "AS IS", WITHOUT WARRANTY OF ANY KIND, EXPRESS OR IMPLIED, INCLUDING BUT NOT LIMITED TO THE WARRANTIES OF MERCHANTABILITY,
 * FITNESS FOR A PARTICULAR PURPOSE AND NONINFRINGEMENT. IN NO EVENT SHALL THE AUTHORS OR COPYRIGHT HOLDERS BE LIABLE FOR ANY CLAIM, DAMAGES OR OTHER
 * LIABILITY, WHETHER IN AN ACTION OF CONTRACT, TORT OR OTHERWISE, ARISING FROM, OUT OF OR IN CONNECTION WITH THE SOFTWARE OR THE USE OR OTHER
 * DEALINGS IN THE SOFTWARE.
 *******************************************************************************/
package jsettlers.graphics.image;

import go.graphics.GLDrawContext;
import go.graphics.IllegalBufferException;
import jsettlers.common.Color;

/**
 * This is an image that can be displayed on the GUI.
 * 
 * @author michael
 *
 */
public abstract class Image {

	/**
	 * Gets the (pixel) width of this image.
	 * 
	 * @return The image width.
	 */
	public abstract int getWidth();

	/**
	 * Gets the (pixel) height of this image.
	 * 
	 * @return The image height.
	 */
	public abstract int getHeight();

	/**
	 * Draws the image around 0,0 with the given color.
	 * 
	 * @param gl
	 *            The gl context
	 * @param color
	 *            The color to use. If it is <code>null</code>, white is used.
	 */
	public abstract void draw(GLDrawContext gl, Color color);

	/**
	 * Draws the image around 0,0 with the given color.
	 * 
	 * @param gl
	 *            The gl context
	 * @param color
	 *            The color to use. If it is <code>null</code>, white is used.
	 * @param multiply
	 *            A number to multiply all color values with.
	 */
	public abstract void draw(GLDrawContext gl, Color color, float multiply);

	/**
	 * Convenience method, calls drawAt(gl, x, y, -1).
	 * 
	 * @param gl
	 *            The context.
	 * @param x
	 *            The x position of the center.
	 * @param y
	 *            The y position of the center
	 */
	public abstract void drawAt(GLDrawContext gl, float x, float y);

	/**
	 * Draws an object for a given player. The player -1 means no player.
	 * 
	 * @param gl
	 *            The gl context.
	 * @param x
	 *            The x coordinate on the screen.
	 * @param y
	 *            The y coordinate on the screen.
	 * @param color
	 *            The player number.
	 */
	public abstract void drawAt(GLDrawContext gl, float x, float y, Color color);

	/**
	 * Draws the image
	 * 
	 * @param gl
	 *            The gl context to use.
	 * @param viewX
	 *            The x position the center of the image should be.
	 * @param viewY
	 *            The y position the center of the image should be.
	 * @param color
	 *            The color the image should have (argb)
	 */
<<<<<<< HEAD
	public abstract void drawAt(GLDrawContext gl,
			float viewX, float viewY, int color);
=======
	public abstract void drawAt(GLDrawContext gl, DrawBuffer buffer,
								float viewX, float viewY, int color);

	public abstract void drawOnlyImageAt(GLDrawContext gl, DrawBuffer buffer,
										 float viewX, float viewY, int color);
	public abstract void drawOnlyShadowAt(GLDrawContext gl, DrawBuffer buffer,
										 float viewX, float viewY, int color);
>>>>>>> e3831266

	/**
	 * Draws the image
	 * 
	 * @param gl
	 *            The gl context to use.
	 * @param viewX
	 *            The x position the center of the image should be.
	 * @param viewY
	 *            The y position the center of the image should be.
	 * @param color
	 *            The color the image should have (argb)
	 * @param multiply
	 *            A value to multiply the color with.
	 */
	public final void drawAt(GLDrawContext gl, float viewX,
			float viewY, Color color, float multiply) {
		int iColor = dimColor(color, multiply);
		drawAt(gl, viewX, viewY, iColor);
	}

	/**
	 * Draws the image at a given rectangle.
	 * 
	 * @param gl
	 *            The gl context to draw on.
	 * @param minX
	 *            The x coordinate to draw the left bound to.
	 * @param minY
	 *            The y coordinate to draw the top bound to.
	 * @param maxX
	 *            The x coordinate to draw the right bound to.
	 * @param maxY
	 *            The y coordinate to draw the bottom bound to.
	 */
	public abstract void drawImageAtRect(GLDrawContext gl, float minX,
			float minY, float maxX, float maxY);

	/**
	 * Multiplies the color with an float.
	 * 
	 * @param color
	 *            The color
	 * @param multiply
	 *            The value to multiply with in [0, 1]
	 * @return The dimmed (blacker) color.
	 */
	public static int dimColor(Color color, float multiply) {
		int iColor;
		if (multiply == 1) {
			iColor = color.getABGR();
		} else {
			iColor =
					Color.getABGR(color.getRed() * multiply, color.getGreen()
							* multiply, color.getBlue() * multiply,
							color.getAlpha());
		}
		return iColor;
	}

	/**
	 * Creates a crash report. This should not happen if we check that the texture is valid every time.
	 * 
	 * @param e
	 *            The exception.
	 */
	protected void handleIllegalBufferException(IllegalBufferException e) {
		// TODO Create crash report
		e.printStackTrace();
	}

}<|MERGE_RESOLUTION|>--- conflicted
+++ resolved
@@ -100,18 +100,13 @@
 	 * @param color
 	 *            The color the image should have (argb)
 	 */
-<<<<<<< HEAD
 	public abstract void drawAt(GLDrawContext gl,
-			float viewX, float viewY, int color);
-=======
-	public abstract void drawAt(GLDrawContext gl, DrawBuffer buffer,
 								float viewX, float viewY, int color);
 
-	public abstract void drawOnlyImageAt(GLDrawContext gl, DrawBuffer buffer,
+	public abstract void drawOnlyImageAt(GLDrawContext gl,
 										 float viewX, float viewY, int color);
-	public abstract void drawOnlyShadowAt(GLDrawContext gl, DrawBuffer buffer,
+	public abstract void drawOnlyShadowAt(GLDrawContext gl,
 										 float viewX, float viewY, int color);
->>>>>>> e3831266
 
 	/**
 	 * Draws the image
