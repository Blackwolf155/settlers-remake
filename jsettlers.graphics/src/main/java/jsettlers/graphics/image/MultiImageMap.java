/*******************************************************************************
 * Copyright (c) 2015
 *
 * Permission is hereby granted, free of charge, to any person obtaining a copy of this software and associated documentation files (the "Software"),
 * to deal in the Software without restriction, including without limitation the rights to use, copy, modify, merge, publish, distribute, sublicense,
 * and/or sell copies of the Software, and to permit persons to whom the Software is furnished to do so, subject to the following conditions:
 *
 * The above copyright notice and this permission notice shall be included in all copies or substantial portions of the Software.
 *
 * THE SOFTWARE IS PROVIDED "AS IS", WITHOUT WARRANTY OF ANY KIND, EXPRESS OR IMPLIED, INCLUDING BUT NOT LIMITED TO THE WARRANTIES OF MERCHANTABILITY,
 * FITNESS FOR A PARTICULAR PURPOSE AND NONINFRINGEMENT. IN NO EVENT SHALL THE AUTHORS OR COPYRIGHT HOLDERS BE LIABLE FOR ANY CLAIM, DAMAGES OR OTHER
 * LIABILITY, WHETHER IN AN ACTION OF CONTRACT, TORT OR OTHERWISE, ARISING FROM, OUT OF OR IN CONNECTION WITH THE SOFTWARE OR THE USE OR OTHER
 * DEALINGS IN THE SOFTWARE.
 *******************************************************************************/
package jsettlers.graphics.image;

import go.graphics.GLDrawContext;
import go.graphics.TextureHandle;

import java.io.DataInputStream;
import java.io.DataOutputStream;
import java.io.File;
import java.io.FileInputStream;
import java.io.FileOutputStream;
import java.io.IOException;
import java.nio.ByteBuffer;
import java.nio.ByteOrder;
import java.nio.ShortBuffer;
import java.util.Arrays;

import jsettlers.common.resources.ResourceManager;
import jsettlers.graphics.map.draw.GLPreloadTask;
import jsettlers.graphics.map.draw.ImageProvider;
import jsettlers.graphics.reader.AdvancedDatFileReader;
import jsettlers.graphics.reader.DatBitmapReader;
import jsettlers.graphics.reader.ImageArrayProvider;
import jsettlers.graphics.reader.ImageMetadata;
import jsettlers.graphics.reader.bytereader.ByteReader;
import jsettlers.graphics.sequence.ArraySequence;

/**
 * This is a map of multiple images of one sequence. It always contains the settler image and the torso.
 * 
 * @author Michael Zangl
 */
public class MultiImageMap implements ImageArrayProvider, GLPreloadTask {

	/**
	 * Change this every time you change the file format.
	 */
	protected static final int CACHE_MAGIC = 0x8273434;
	protected static final byte TYPE_IMAGE = 1;
	protected static final byte TYPE_NULL_IMAGE = 2;
	protected final MultiImageMapSpecification specification;
	private int drawx = 0; // x coordinate of free space
	private int linetop = 0;
	private int linebottom = 0;
	private int drawpointer = 0;
	private boolean drawEnabled = false;
	private boolean textureValid = false;
	private TextureHandle texture = null;
	private ShortBuffer buffers;
	// TODO: Release this buffer once we sent it over to OpenGL and the cache file was written successfully. We can always read it back from the cache
	// file if we need to.
	private ByteBuffer byteBuffer;

	private final File cacheFile;

	public MultiImageMap(MultiImageMapSpecification specification) {
		this.specification = specification;
		specification.bake();
		File root = new File(ResourceManager.getResourcesDirectory(), "cache");
		cacheFile = new File(root, "cache-" + specification.id);
	}

	/**
	 * Load this texture. The texture may be loaded from either the cache file or the original file.
	 * <p>
	 * The backing buffer is filled with the texture.
	 */
<<<<<<< HEAD
	public void load() {
		if (hasCache()) {
			loadFromCache();
		} else {
			loadOriginal();
=======
	public synchronized void addSequences(AdvancedDatFileReader dfr, int[] sequenceIndexes,
			Sequence<Image>[] addTo) throws IOException {
		allocateBuffers();

		ImageMetadata settlermeta = new ImageMetadata();
		ImageMetadata reusableTorsometa = new ImageMetadata();
		for (int seqindex : sequenceIndexes) {
			long[] settlers = dfr.getSettlerPointers(seqindex);
			long[] torsos = dfr.getTorsoPointers(seqindex);

			Image[] images = new Image[settlers.length];
			for (int i = 0; i < settlers.length; i++) {
				// System.out.println("Processing seq + " + seqindex +
				// ", image " + i + ":");

				ByteReader reader;
				reader = dfr.getReaderForPointer(settlers[i]);
				DatBitmapReader.uncompressImage(reader,
						dfr.getSettlerTranslator(), settlermeta,
						this);
				int settlerx = drawx - settlermeta.width;
				int settlery = linetop;

				int torsox = 0;
				int torsoy = 0;

				ImageMetadata torsometa;
				if (torsos != null) {
					torsometa = reusableTorsometa;
					reader = dfr.getReaderForPointer(torsos[i]);
					if (reader != null) {
						DatBitmapReader.uncompressImage(reader,
								dfr.getTorsoTranslator(),
								torsometa, this);
						torsox = drawx - torsometa.width;
						torsoy = linetop;
					}
				} else {
					torsometa = null;
				}

				images[i] =
						new MultiImageImage(this, settlermeta, settlerx,
								settlery, torsometa,
								torsox, torsoy);
			}
			addTo[seqindex] = new ArraySequence<>(images);
>>>>>>> e3e83907
		}
		// request a opengl rerender, or do it ourselves on the next image
		// request
		textureValid = false;
		ImageProvider.getInstance().addPreloadTask(this);
	}

	private void loadFromCache() {
		ImageProvider.traceImageLoad("Cache for " + specification + ": In cache");
		try {
			CacheFileReader cacheReader = new CacheFileReader(cacheFile);
			allocateBuffers();
			for (int i = 0; i < specification.size(); i++) {
				AdvancedDatFileReader dfr = specification.getReader(i);
				cacheReader.readImageSequence(this, dfr);
			}
			cacheReader.readTexture(byteBuffer);
			cacheReader.close();
			ImageProvider.traceImageLoad("Cache for " + specification + ": Done loading cached");
		} catch (IOException e) {
			// TODO Auto-generated catch block
			e.printStackTrace();
			loadOriginal();
		}
	}

	private void loadOriginal() {
		ImageProvider.traceImageLoad("Cache for " + specification + ": Loading original file");
		CacheFileWriter cacheWriter = new CacheFileWriter(cacheFile);
		cacheWriter.open();
		try {
			loadFromDatFile(cacheWriter);
			cacheWriter.close();
		} catch (IOException e) {
			e.printStackTrace();
			// TODO: Error handling, do not leak cacheWriter
		}
		ImageProvider.traceImageLoad("Cache for " + specification + ": Done, written to " + cacheFile + " => " + cacheFile.isFile());
	}

	private void loadFromDatFile(
			CacheFileWriter cacheWriter) throws IOException {
		ImageProvider.traceImageLoad("Preloading for file: " + specification);
		allocateBuffers();

		for (int i = 0; i < specification.size(); i++) {
			loadSequenceFromDatFile(i, cacheWriter);
		}

		cacheWriter.writeTexture(byteBuffer);
	}

	protected void loadSequenceFromDatFile(int index, CacheFileWriter cacheWriter)
			throws IOException {
		AdvancedDatFileReader dfr = specification.getReader(index);
		int seqIndex = specification.getSequence(index);

		ImageMetadata settlermeta = new ImageMetadata();
		ImageMetadata torsometa = new ImageMetadata();
		long[] settlers = dfr.getSettlerPointers(seqIndex);
		long[] torsos = dfr.getTorsoPointers(seqIndex);

		Image[] images = new Image[settlers.length];
		cacheWriter.writeSequenceStart(seqIndex, settlers.length);
		for (int i = 0; i < settlers.length; i++) {
			ImageProvider.traceImageLoad("Preload image: " + dfr + " -> settlers -> " + seqIndex + " -> " + i);

			ByteReader reader;
			reader = dfr.getReaderForPointer(settlers[i]);
			DatBitmapReader.uncompressImage(reader, dfr.getSettlerTranslator(), settlermeta, this);
			if (settlermeta.width == 0 || settlermeta.height == 0) {
				ImageProvider.traceImageLoad("Using null image");
				cacheWriter.writeNullImage();
				images[i] = NullImage.getInstance();
				continue;
			}
			int settlerx = drawx - settlermeta.width;
			int settlery = linetop;

			int torsox = 0;
			int torsoy = 0;
			if (torsos != null) {
				reader = dfr.getReaderForPointer(torsos[i]);
				if (reader != null) {
					DatBitmapReader.uncompressImage(reader, dfr.getTorsoTranslator(), torsometa, this);
					torsox = drawx - torsometa.width;
					torsoy = linetop;
				}
			}
			ImageProvider.traceImageLoad("Allocated at settlerx = " + settlerx + ", settlery = " + settlery + ", w=" + settlermeta.width + ", h="
					+ settlermeta.height);

			MultiImageImage image = generateImage(settlermeta, torsos == null || torsometa.width == 0
					|| torsometa.height == 0 ? null : torsometa, settlerx, settlery, torsox, torsoy);
			cacheWriter.writeImage(image);
			images[i] = image;
		}
		dfr.pushSettlerSequence(seqIndex, new ArraySequence<Image>(images));
	}

	protected MultiImageImage generateImage(ImageMetadata settlermeta, ImageMetadata torsometa, int settlerx, int settlery,
			int torsox,
			int torsoy) {
		return new MultiImageImage(this, settlermeta, settlerx, settlery, torsometa, torsox, torsoy);
	}

	private void allocateBuffers() {
		byteBuffer = ByteBuffer.allocateDirect(specification.width * specification.height * 2);
		byteBuffer.order(ByteOrder.nativeOrder());
		buffers = byteBuffer.asShortBuffer();
		ImageProvider.traceImageLoad("Allocate: " + specification);
	}

	/**
	 * Checks if this image map is can be loaded from the cache instead of regenerating it.
	 * 
	 * @return <code>true</code> iff this file is cached.
	 */
	public synchronized boolean hasCache() {
		return cacheFile.isFile();
	}

	@Override
	public void startImage(int width, int height) throws IOException {
		if (specification.width < drawx + width) {
			if (linebottom + height <= specification.height) {
				linetop = linebottom;
				drawx = 0;
			} else {
				drawEnabled = false;
				System.err.println("Error adding image to texture: "
						+ "there is no space to open a new row");
				return;
			}
		}

		if (linetop + height < specification.height) {
			drawEnabled = true;
			textureValid = false;
			drawpointer = drawx + linetop * specification.width;
			drawx += width;
			linebottom = Math.max(linebottom, linetop + height);
		} else {
			System.err.println("Error adding image to texture: "
					+ "Line to low");
			drawEnabled = false;
			return;
		}
	}

	@Override
	public void writeLine(short[] data, int length) throws IOException {
		if (drawEnabled) {
			int dp = drawpointer;
			buffers.position(dp);
			buffers.put(data, 0, length);
			drawpointer = dp + specification.width;
		}
	}

	/**
	 * Gets the width of the underlying texture.
	 * 
	 * @return The width.
	 */
	public int getWidth() {
		return specification.width;
	}

	/**
	 * Gets the height of the underlying texture.
	 * 
	 * @return The height.
	 */
	public int getHeight() {
		return specification.height;
	}

	/**
	 * Gets the texture handle.
	 * 
	 * @param gl
	 *            The gl context to use when creating the texutre.
	 * @return A valid texture handle.
	 */
	public TextureHandle getTexture(GLDrawContext gl) {
		if (!textureValid || !texture.isValid()) {
			if (texture != null) {
				texture.delete();
			}
			try {
				loadTexture(gl);
			} catch (IOException e) {
				e.printStackTrace();
			}
		}
		return texture;
	}

	private synchronized void loadTexture(GLDrawContext gl) throws
			IOException {
		if (buffers == null) {
			load();
		}

		buffers.rewind();
		texture = gl.generateTexture(specification.width, specification.height, buffers);
		ImageProvider.traceImageLoad("Allocated multi texture: " + texture
				+ ", thread: " + Thread.currentThread().toString());
		if (texture != null) {
			textureValid = true;
		}
		buffers = null;
		byteBuffer = null;
		ImageProvider.traceImageLoad("Deallocate: " + specification);
	}

	@Override
	public void run(GLDrawContext context) {
		getTexture(context);
	}

	protected static class CacheFileWriter {
		private final File cacheFile;
		private final File tempFile;
		private DataOutputStream out;
		private boolean hadWriteError;

		public CacheFileWriter(File cacheFile) {
			super();
			this.cacheFile = cacheFile;
			tempFile = new File(cacheFile.getParentFile(), cacheFile.getName() + ".tmp");
		}

		public void open() {
			try {
				cacheFile.getParentFile().mkdirs();
				cacheFile.delete();
				out = new DataOutputStream(new FileOutputStream(tempFile));
				out.writeInt(CACHE_MAGIC);
			} catch (IOException e) {
				onWriteError(e);
			}
		}

		/**
		 * Write a sequence start.
		 * 
		 * @param seqIndex
		 *            The index of the sequence.
		 * @param imageCount
		 *            The number of {@link #writeImage(MultiImageImage)} calls that follow.
		 */
		public void writeSequenceStart(int seqIndex, int imageCount) {
			if (!hadWriteError) {
				try {
					if (imageCount == 0) {
						throw new IOException("There may be no empty sequences in chache files.");
					}
					out.writeInt(seqIndex);
					out.writeInt(imageCount);
				} catch (IOException e) {
					onWriteError(e);
				}
			}
		}

		public void writeImage(MultiImageImage image) {
			if (!hadWriteError) {
				try {
					out.writeByte(TYPE_IMAGE);
					image.writeTo(out);
				} catch (IOException e) {
					onWriteError(e);
				}
			}
		}

		public void writeNullImage() {
			if (!hadWriteError) {
				try {
					out.writeByte(TYPE_NULL_IMAGE);
				} catch (IOException e) {
					onWriteError(e);
				}
			}
		}

		public void writeTexture(ByteBuffer byteBuffer) {
			if (!hadWriteError) {
				try {
					byte[] line = new byte[4096];
					byteBuffer.rewind();
					out.writeInt(byteBuffer.remaining());
					while (byteBuffer.hasRemaining()) {
						int length = Math.min(line.length, byteBuffer.remaining());
						byteBuffer.get(line, 0, length);
						out.write(line, 0, length);
					}
				} catch (IOException e) {
					onWriteError(e);
				}
			}
		}

		private void onWriteError(IOException e) {
			hadWriteError = true;
			e.printStackTrace();
			// TODO: Error reporting.
		}

		public void close() {
			if (!hadWriteError) {
				try {
					out.close();

					tempFile.renameTo(cacheFile);
				} catch (IOException e) {
					onWriteError(e);
				}
			}
		}

	}

	private static class CacheFileReader {

		private final File cacheFile;
		private final DataInputStream in;

		public CacheFileReader(File cacheFile) throws IOException {
			this.cacheFile = cacheFile;
			in = new DataInputStream(new FileInputStream(cacheFile));

			int magic = in.readInt();
			if (magic != CACHE_MAGIC) {
				throw new IOException("Invalid cache magic byte: " + magic);
			}
		}

		public void readImageSequence(MultiImageMap map, AdvancedDatFileReader addTo) throws IOException {
			int seqIndex = in.readInt();
			int imageCount = in.readInt();
			if (imageCount == 0) {
				throw new IOException("There may be no empty sequences in chache files.");
			}
			ImageProvider.traceImageLoad("Reading sequence from cache " + seqIndex + ", length=" + imageCount);

			Image[] images = new Image[imageCount];
			for (int i = 0; i < imageCount; i++) {
				byte type = in.readByte();
				switch (type) {
				case TYPE_IMAGE:
					images[i] = MultiImageImage.readFrom(map, in);
					break;
				case TYPE_NULL_IMAGE:
					images[i] = NullImage.getInstance();
					break;
				default:
					throw new IOException("Unsupported image type: " + type);
				}
			}
			addTo.pushSettlerSequence(seqIndex, new ArraySequence<Image>(images));
		}

		public void readTexture(ByteBuffer byteBuffer) throws IOException {
			byteBuffer.rewind();
			int available = in.readInt();
			if (byteBuffer.remaining() != available) {
				throw new IOException("Buffer lengths do not match. Expected " + byteBuffer.remaining() + " got " + available);
			}
			byte[] line = new byte[4096];
			while (byteBuffer.hasRemaining()) {
				int length = Math.min(line.length, byteBuffer.remaining());
				in.read(line, 0, length);
				byteBuffer.put(line, 0, length);
			}
		}

		public void close() throws IOException {
			in.close();
		}
	}

	/**
	 * This defines what to display on the {@link MultiImageMap}
	 * 
	 * @author Michael Zangl
	 */
	public static class MultiImageMapSpecification {
		private final int width;
		private final int height;

		private final String id;

		/**
		 * An array of (file, sequence) pairs.
		 */
		private int[] sequences = new int[64];
		private int sequenceCount = 0;

		private boolean baked = false;

		public MultiImageMapSpecification(int width, int height, String id) {
			super();
			this.width = width;
			this.height = height;
			this.id = id;
		}

		public void add(int file, int sequence) {
			if (baked) {
				throw new IllegalStateException("Cannot add any more images.");
			}

			if (sequenceCount * 2 >= sequences.length) {
				sequences = Arrays.copyOf(sequences, sequences.length * 2);
			}
			sequences[sequenceCount * 2] = file;
			sequences[sequenceCount * 2 + 1] = sequence;
			sequenceCount++;
		}

		public int size() {
			return sequenceCount;
		}

		private AdvancedDatFileReader getReader(int index) throws IOException {
			int file = getFile(index);
			AdvancedDatFileReader reader = ImageProvider.getInstance().getFileReader(file);
			if (reader == null) {
				throw new IOException("Could not create reader for " + file);
			}
			return reader;
		}

		public int getFile(int index) {
			return sequences[index * 2];
		}

		public int getSequence(int index) {
			return sequences[index * 2 + 1];
		}

		public void bake() {
			baked = true;
		}

		@Override
		public String toString() {
			StringBuilder builder = new StringBuilder();
			builder.append("MultiImageMapSpecification [width=");
			builder.append(width);
			builder.append(", height=");
			builder.append(height);
			builder.append(", id=");
			builder.append(id);
			builder.append("]");
			return builder.toString();
		}
	}
}<|MERGE_RESOLUTION|>--- conflicted
+++ resolved
@@ -78,61 +78,11 @@
 	 * <p>
 	 * The backing buffer is filled with the texture.
 	 */
-<<<<<<< HEAD
 	public void load() {
 		if (hasCache()) {
 			loadFromCache();
 		} else {
 			loadOriginal();
-=======
-	public synchronized void addSequences(AdvancedDatFileReader dfr, int[] sequenceIndexes,
-			Sequence<Image>[] addTo) throws IOException {
-		allocateBuffers();
-
-		ImageMetadata settlermeta = new ImageMetadata();
-		ImageMetadata reusableTorsometa = new ImageMetadata();
-		for (int seqindex : sequenceIndexes) {
-			long[] settlers = dfr.getSettlerPointers(seqindex);
-			long[] torsos = dfr.getTorsoPointers(seqindex);
-
-			Image[] images = new Image[settlers.length];
-			for (int i = 0; i < settlers.length; i++) {
-				// System.out.println("Processing seq + " + seqindex +
-				// ", image " + i + ":");
-
-				ByteReader reader;
-				reader = dfr.getReaderForPointer(settlers[i]);
-				DatBitmapReader.uncompressImage(reader,
-						dfr.getSettlerTranslator(), settlermeta,
-						this);
-				int settlerx = drawx - settlermeta.width;
-				int settlery = linetop;
-
-				int torsox = 0;
-				int torsoy = 0;
-
-				ImageMetadata torsometa;
-				if (torsos != null) {
-					torsometa = reusableTorsometa;
-					reader = dfr.getReaderForPointer(torsos[i]);
-					if (reader != null) {
-						DatBitmapReader.uncompressImage(reader,
-								dfr.getTorsoTranslator(),
-								torsometa, this);
-						torsox = drawx - torsometa.width;
-						torsoy = linetop;
-					}
-				} else {
-					torsometa = null;
-				}
-
-				images[i] =
-						new MultiImageImage(this, settlermeta, settlerx,
-								settlery, torsometa,
-								torsox, torsoy);
-			}
-			addTo[seqindex] = new ArraySequence<>(images);
->>>>>>> e3e83907
 		}
 		// request a opengl rerender, or do it ourselves on the next image
 		// request
