--- conflicted
+++ resolved
@@ -146,17 +146,13 @@
 		gl.glPopMatrix();
 	}
 
-<<<<<<< HEAD
+	@Override
+	public void drawOnlyImageAt(GLDrawContext gl, float viewX, float viewY, int iColor) {}
+
+	@Override
+	public void drawOnlyShadowAt(GLDrawContext gl, float viewX, float viewY, int iColor) {}
+
 	private float[] createGeometry() {
-=======
-	@Override
-	public void drawOnlyImageAt(GLDrawContext gl, DrawBuffer buffer, float viewX, float viewY, int iColor) {}
-
-	@Override
-	public void drawOnlyShadowAt(GLDrawContext gl, DrawBuffer buffer, float viewX, float viewY, int iColor) {}
-
-	private static float[] createGeometry(int offsetX, int offsetY, int width, int height, float umin, float vmin, float umax, float vmax) {
->>>>>>> e3831266
 		return new float[] {
 				// top left
 				-offsetX + IMAGE_DRAW_OFFSET,
