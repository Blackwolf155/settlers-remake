/*******************************************************************************
 * Copyright (c) 2016
 *
 * Permission is hereby granted, free of charge, to any person obtaining a copy of this software and associated documentation files (the "Software"),
 * to deal in the Software without restriction, including without limitation the rights to use, copy, modify, merge, publish, distribute, sublicense,
 * and/or sell copies of the Software, and to permit persons to whom the Software is furnished to do so, subject to the following conditions:
 *
 * The above copyright notice and this permission notice shall be included in all copies or substantial portions of the Software.
 *
 * THE SOFTWARE IS PROVIDED "AS IS", WITHOUT WARRANTY OF ANY KIND, EXPRESS OR IMPLIED, INCLUDING BUT NOT LIMITED TO THE WARRANTIES OF MERCHANTABILITY,
 * FITNESS FOR A PARTICULAR PURPOSE AND NONINFRINGEMENT. IN NO EVENT SHALL THE AUTHORS OR COPYRIGHT HOLDERS BE LIABLE FOR ANY CLAIM, DAMAGES OR OTHER
 * LIABILITY, WHETHER IN AN ACTION OF CONTRACT, TORT OR OTHERWISE, ARISING FROM, OUT OF OR IN CONNECTION WITH THE SOFTWARE OR THE USE OR OTHER
 * DEALINGS IN THE SOFTWARE.
 *******************************************************************************/
package jsettlers.main.swing.menu.settingsmenu;

import jsettlers.main.swing.lookandfeel.ELFStyle;
import jsettlers.main.swing.menu.general.SettlersSlider;

/**
 * Slider to select volume in settings
 * <p />
 * This slider is technically based on a progress bar, but looks and works like the production sliders in the original game. (blue bars) The slider
 * lets the user select a value from {@link SettingsSlider#getMinimum()} to {@link SettingsSlider#getMaximum()}, the value is also displayed as string.<br/>
 * {@link SettingsSlider#minString} is shown if {@link SettingsSlider#getValue()}  == {@link SettingsSlider#getMinimum()} && {@link SettingsSlider#minString} != null
 * 
 * @author Andreas Butti
 */
public class SettingsSlider extends SettlersSlider {
	private static final long serialVersionUID = 1L;

	private String unit;
<<<<<<< HEAD
	private String zeroString;

	public SettingsSlider(String unit, int min_value, int max_value, String zeroString) {
		setStringPainted(true);
		this.unit = unit;
		this.zeroString = zeroString;
=======
	private String minString;
	private int minValue;

	public SettingsSlider(String unit, int min_value, int max_value, String minString) {
		setStringPainted(true);
		this.unit = unit;
		this.minString = minString;
>>>>>>> c282e884

		minValue = min_value;
		setMinimum(min_value);
		setMaximum(max_value);
		setValue(50);

		putClientProperty(ELFStyle.KEY, ELFStyle.PROGRESSBAR_SLIDER);
		updateUI();
	}

	@Override
	public void setValue(int n) {
		super.setValue(n);
<<<<<<< HEAD
		if(n == 0 && zeroString != null) {
			setString(zeroString);
=======
		if(n == minValue && minString != null) {
			setString(minString);
>>>>>>> c282e884
		} else {
			setString(n + unit);
		}
	}
}<|MERGE_RESOLUTION|>--- conflicted
+++ resolved
@@ -30,14 +30,6 @@
 	private static final long serialVersionUID = 1L;
 
 	private String unit;
-<<<<<<< HEAD
-	private String zeroString;
-
-	public SettingsSlider(String unit, int min_value, int max_value, String zeroString) {
-		setStringPainted(true);
-		this.unit = unit;
-		this.zeroString = zeroString;
-=======
 	private String minString;
 	private int minValue;
 
@@ -45,7 +37,6 @@
 		setStringPainted(true);
 		this.unit = unit;
 		this.minString = minString;
->>>>>>> c282e884
 
 		minValue = min_value;
 		setMinimum(min_value);
@@ -59,13 +50,8 @@
 	@Override
 	public void setValue(int n) {
 		super.setValue(n);
-<<<<<<< HEAD
-		if(n == 0 && zeroString != null) {
-			setString(zeroString);
-=======
 		if(n == minValue && minString != null) {
 			setString(minString);
->>>>>>> c282e884
 		} else {
 			setString(n + unit);
 		}
