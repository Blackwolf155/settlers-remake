--- conflicted
+++ resolved
@@ -10,11 +10,7 @@
     compile "org.lwjgl:lwjgl-glfw:"+lwjgl_version
     compile "org.lwjgl:lwjgl-egl:"+lwjgl_version
     compile "org.lwjgl:lwjgl-jawt:"+lwjgl_version
-<<<<<<< HEAD
-    compile "org.joml:joml:1.9.15"
-=======
     compile "org.joml:joml:1.9.17"
->>>>>>> c282e884
 
     compile "org.lwjgl:lwjgl:"+lwjgl_version+":natives-linux"
     compile "org.lwjgl:lwjgl:"+lwjgl_version+":natives-macos"
