--- conflicted
+++ resolved
@@ -69,11 +69,7 @@
 				EGL15.EGL_CONTEXT_MAJOR_VERSION, 3,
 				EGL15.EGL_CONTEXT_MINOR_VERSION, 2,
 				EGL15.EGL_CONTEXT_OPENGL_PROFILE_MASK, EGL15.EGL_CONTEXT_OPENGL_CORE_PROFILE_BIT,
-<<<<<<< HEAD
-					KHRCreateContext.EGL_CONTEXT_FLAGS_KHR, KHRCreateContext.EGL_CONTEXT_OPENGL_DEBUG_BIT_KHR,
-=======
 				KHRCreateContext.EGL_CONTEXT_FLAGS_KHR, KHRCreateContext.EGL_CONTEXT_OPENGL_DEBUG_BIT_KHR,
->>>>>>> c282e884
 				EGL10.EGL_NONE
 			},
 			{// GL3.2+
@@ -135,12 +131,6 @@
 		egl_display = EGL10.eglGetDisplay(EGL14.EGL_DEFAULT_DISPLAY);
 		EGL10.eglInitialize(egl_display, new int[] {1}, new int[] {1});
 		EGLCapabilities caps = EGL.createDisplayCapabilities(egl_display);
-<<<<<<< HEAD
-
-		if(debug && caps.EGL_KHR_debug) setEGLDebugFunction(true, true, true, true);
-
-=======
->>>>>>> c282e884
 		if(!caps.EGL14 || !EGL12.eglBindAPI(EGL14.EGL_OPENGL_API)) error("could not bind OpenGL");
 
 		int[] attrs = {EGL13.EGL_CONFORMANT, EGL14.EGL_OPENGL_BIT,
