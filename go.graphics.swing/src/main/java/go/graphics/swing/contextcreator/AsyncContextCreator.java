/*******************************************************************************
 * Copyright (c) 2018 - 2019
 *
 * Permission is hereby granted, free of charge, to any person obtaining a copy of this software and associated documentation files (the "Software"),
 * to deal in the Software without restriction, including without limitation the rights to use, copy, modify, merge, publish, distribute, sublicense,
 * and/or sell copies of the Software, and to permit persons to whom the Software is furnished to do so, subject to the following conditions:
 *
 * The above copyright notice and this permission notice shall be included in all copies or substantial portions of the Software.
 *
 * THE SOFTWARE IS PROVIDED "AS IS", WITHOUT WARRANTY OF ANY KIND, EXPRESS OR IMPLIED, INCLUDING BUT NOT LIMITED TO THE WARRANTIES OF MERCHANTABILITY,
 * FITNESS FOR A PARTICULAR PURPOSE AND NONINFRINGEMENT. IN NO EVENT SHALL THE AUTHORS OR COPYRIGHT HOLDERS BE LIABLE FOR ANY CLAIM, DAMAGES OR OTHER
 * LIABILITY, WHETHER IN AN ACTION OF CONTRACT, TORT OR OTHERWISE, ARISING FROM, OUT OF OR IN CONNECTION WITH THE SOFTWARE OR THE USE OR OTHER
 * DEALINGS IN THE SOFTWARE.
 *******************************************************************************/
package go.graphics.swing.contextcreator;

import org.lwjgl.BufferUtils;

import java.awt.Graphics;
import java.awt.image.BufferedImage;
import java.nio.IntBuffer;

import javax.swing.JPanel;
import javax.swing.SwingUtilities;

import go.graphics.DrawmodeListener;
import go.graphics.FramerateComputer;
import go.graphics.swing.GLContainer;
import go.graphics.swing.event.swingInterpreter.GOSwingEventConverter;

import static org.lwjgl.opengl.GL20C.*;

public abstract class AsyncContextCreator extends ContextCreator implements Runnable,DrawmodeListener {

	private boolean offscreen = true;
	private boolean clear_offscreen = true;
	private boolean continue_run = true;

<<<<<<< HEAD
	protected BufferedImage bi = null;
	protected IntBuffer pixels;
=======
	private BufferedImage bi = null;
	private IntBuffer pixels;
>>>>>>> c282e884

	private Thread render_thread = new Thread(this, "AsyncRenderer");

	public AsyncContextCreator(GLContainer container, boolean debug)  {
		super(container, debug);
	}

	@Override
	public void stop() {
		continue_run = false;
	}

	@Override
	public void initSpecific() {
		canvas = new JPanel() {
			public void paintComponent(Graphics graphics) {
				super.paintComponent(graphics);

				if(first_draw) {
					SwingUtilities.windowForComponent(this).addKeyListener(new GOSwingEventConverter(parent, parent));
					first_draw = false;
				}

				if(offscreen) {
					synchronized (wnd_lock) {
						graphics.drawImage(bi, 0, 0, null);
						graphics.dispose();
					}
				} else {
					graphics.drawString("Press m to enable offscreen transfer", width/3, height/2);
				}

				if(fpsLimit == 0) repaint();
			}
		};

		render_thread.start();
	}

	public abstract void async_init();

	public abstract void async_set_size(int width, int height);

	public abstract void async_refresh();

	public abstract void async_swapbuffers();

	public abstract void async_stop();

	@Override
	public void run() {
		async_init();

		parent.wrapNewContext();

		FramerateComputer fpsComputer = new FramerateComputer();

		while(continue_run) {
			if (change_res) {
				synchronized (wnd_lock) {
					width = new_width;
					height = new_height;
					async_set_size(width, height);

					parent.resizeContext(width, height);

					bi = new BufferedImage(width, height, BufferedImage.TYPE_3BYTE_BGR);
					pixels = BufferUtils.createIntBuffer(width * height);
				}
				change_res = false;
			}
			async_refresh();

			parent.draw();
			parent.finishFrame();

			if (offscreen) {
				synchronized (wnd_lock) {
					glReadPixels(0, 0, width, height, GL_BGRA, GL_UNSIGNED_INT_8_8_8_8_REV, pixels);
					for (int x = 0; x != width; x++) {
						for (int y = 0; y != height; y++) {
							bi.setRGB(x, height - y - 1, pixels.get(y * width + x));
						}
					}
				}
			}

			if(!offscreen || clear_offscreen) {
				if(clear_offscreen) {
					glClear(GL_COLOR_BUFFER_BIT);
					clear_offscreen = false;
				}
				async_swapbuffers();
				if(fpsLimit != 0) fpsComputer.nextFrame(fpsLimit);
			}
		}

		async_stop();
	}

	@Override
	public void changeDrawMode() {
		offscreen = !offscreen;
		clear_offscreen = true;
	}
}<|MERGE_RESOLUTION|>--- conflicted
+++ resolved
@@ -36,13 +36,8 @@
 	private boolean clear_offscreen = true;
 	private boolean continue_run = true;
 
-<<<<<<< HEAD
-	protected BufferedImage bi = null;
-	protected IntBuffer pixels;
-=======
 	private BufferedImage bi = null;
 	private IntBuffer pixels;
->>>>>>> c282e884
 
 	private Thread render_thread = new Thread(this, "AsyncRenderer");
 
