--- conflicted
+++ resolved
@@ -14,11 +14,6 @@
  *******************************************************************************/
 package go.graphics.swing.text;
 
-<<<<<<< HEAD
-import org.lwjgl.opengl.GL11;
-
-=======
->>>>>>> c282e884
 import go.graphics.swing.opengl.LWJGLDrawContext;
 import go.graphics.text.AbstractTextDrawer;
 import go.graphics.text.EFontSize;
@@ -31,11 +26,8 @@
 import java.awt.Toolkit;
 import java.awt.image.BufferedImage;
 
-<<<<<<< HEAD
-=======
 import static org.lwjgl.opengl.GL20C.*;
 
->>>>>>> c282e884
 public final class LWJGLTextDrawer extends AbstractTextDrawer<LWJGLDrawContext> {
 	private static final int DEFAULT_DPI = 96;
 	private static final Font FONT = new Font("Arial", Font.PLAIN, TEXTURE_GENERATION_SIZE);
@@ -44,13 +36,8 @@
 	 * Creates a new text drawer.
 	 *
 	 */
-<<<<<<< HEAD
-	public LWJGLTextDrawer(LWJGLDrawContext drawContext) {
-		super(drawContext);
-=======
 	public LWJGLTextDrawer(LWJGLDrawContext drawContext, float guiScale) {
 		super(drawContext, guiScale);
->>>>>>> c282e884
 	}
 
 	@Override
@@ -109,12 +96,7 @@
 
 	@Override
 	protected void setTexParams() {
-<<<<<<< HEAD
-		GL11.glTexParameteri(GL11.GL_TEXTURE_2D, GL11.GL_TEXTURE_MIN_FILTER, GL11.GL_LINEAR);
-		GL11.glTexParameteri(GL11.GL_TEXTURE_2D, GL11.GL_TEXTURE_MAG_FILTER, GL11.GL_LINEAR);
-=======
 		glTexParameteri(GL_TEXTURE_2D, GL_TEXTURE_MIN_FILTER, GL_LINEAR);
 		glTexParameteri(GL_TEXTURE_2D, GL_TEXTURE_MAG_FILTER, GL_LINEAR);
->>>>>>> c282e884
 	}
 }