package go.graphics.swing;

import org.lwjgl.opengl.GL;
import org.lwjgl.opengl.GLCapabilities;

import java.awt.Component;
import java.awt.LayoutManager;

import javax.swing.JOptionPane;
import javax.swing.JPanel;
import javax.swing.SwingUtilities;

import go.graphics.event.GOEventHandlerProvider;
import go.graphics.swing.contextcreator.BackendSelector;
import go.graphics.swing.contextcreator.ContextCreator;
import go.graphics.swing.contextcreator.EBackendType;
import go.graphics.swing.contextcreator.JAWTContextCreator;
import go.graphics.swing.opengl.LWJGLDrawContext;

public abstract class GLContainer extends JPanel implements GOEventHandlerProvider {


	protected ContextCreator cc;
	protected LWJGLDrawContext context;
	private boolean debug;
	protected float guiScale = 0;

	public GLContainer(EBackendType backend, LayoutManager layout, boolean debug) {
		setLayout(layout);
		this.debug = debug;

		try {
			cc = BackendSelector.createBackend(this, backend, debug);
			cc.init();
		} catch (Exception ex) {
			ex.printStackTrace();
			fatal("Could not create opengl context through " + backend.cc_name);
		}
	}

	public void fatal(String message) {
		SwingUtilities.invokeLater(() -> {
			JOptionPane.showMessageDialog(null, message+ "\nPress ok to exit", "Error", JOptionPane.ERROR_MESSAGE);
			System.exit(1);
		});
		System.out.println(message);
	}

	public void resizeContext(int width, int height) {
		context.resize(width, height);
	}

	public void finishFrame() {
		context.finishFrame();
	}

	public void wrapNewContext() {
		if(cc instanceof JAWTContextCreator) ((JAWTContextCreator)cc).makeCurrent(true);
		if(context != null) context.invalidate();

		GLCapabilities caps = GL.createCapabilities();

		try {
			if(caps.OpenGL20) {
<<<<<<< HEAD
				context = new LWJGLDrawContext(caps, debug);
=======
				context = new LWJGLDrawContext(caps, debug, guiScale);
>>>>>>> c282e884
			} else {
				errorGLVersion();
			}
		} catch(Throwable thrown) {
			fatal(thrown.getLocalizedMessage());
		}
	}

	private void errorGLVersion() {
		fatal("JSettlers needs at least OpenGL 1.5 with GL_ARB_texture_non_power_of_two");
	}

	/**
	 * Disposes all textures / buffers that were allocated by this context.
	 */
	public void disposeAll() {
		cc.stop();
		if (context != null) {
			context.invalidate();
		}
		context = null;
	}

	public void draw() {
		context.startFrame();
	}

	public void requestRedraw() {
		cc.repaint();
	}

	/**
	 * Forward the focus call to the Input canvas
	 */
	@Override
	public void requestFocus() {
		cc.requestFocus();
	}

	public void addCanvas(Component canvas) {
		add(canvas);
	}

	public void updateFPSLimit(int fpsLimit) {
		cc.updateFPSLimit(fpsLimit);
	}
}<|MERGE_RESOLUTION|>--- conflicted
+++ resolved
@@ -62,11 +62,7 @@
 
 		try {
 			if(caps.OpenGL20) {
-<<<<<<< HEAD
-				context = new LWJGLDrawContext(caps, debug);
-=======
 				context = new LWJGLDrawContext(caps, debug, guiScale);
->>>>>>> c282e884
 			} else {
 				errorGLVersion();
 			}
